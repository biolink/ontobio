--- conflicted
+++ resolved
@@ -58,13 +58,9 @@
         'yamldown',
         'dataclasses',
         'diskcache>=4.0.0',
-<<<<<<< HEAD
         'PyShEx==0.7.11',
-        'bidict==0.19.0'
-=======
         'bidict==0.19.0',
         'python-dateutil'
->>>>>>> fd60250d
     ],
 
     # List additional groups of dependencies here (e.g. development
