--- conflicted
+++ resolved
@@ -58,11 +58,8 @@
         'yamldown',
         'dataclasses',
         'diskcache>=4.0.0',
-<<<<<<< HEAD
-        'PyShEx==0.7.11'
-=======
+        'PyShEx==0.7.11',
         'bidict==0.19.0'
->>>>>>> 64a77b1b
     ],
 
     # List additional groups of dependencies here (e.g. development
