import json
import enum
import collections
import datetime

from typing import List, Dict, Any, Tuple
from ontobio import ontol
from ontobio.io import assocparser
from ontobio.io import gaference

FailMode = enum.Enum("FailMode", {"SOFT": "soft", "HARD": "hard"})
ResultType = enum.Enum("Result", {"PASS": "Pass", "WARNING": "Warning", "ERROR": "Error"})
RepairState = enum.Enum("RepairState", {"OKAY": "Okay", "REPAIRED": "Repaired", "FAILED": "Failed"})

# TestResult = collections.namedtuple("TestResult", ["result_type", "message", "result"])
class TestResult(object):
    def __init__(self, result_type: ResultType, message: str, result: List):
        self.result_type = result_type
        self.message = message
        self.result = result

"""
Send True for passes, and this returns the PASS ResultType, and if False, then
depending on the fail mode it returns either WARNING or ERROR ResultType.
"""
def result(passes: bool, fail_mode: FailMode) -> ResultType:
    if passes:
        return ResultType.PASS

    # Else we didn't pass
    if fail_mode == FailMode.SOFT:
        return ResultType.WARNING

    if fail_mode == FailMode.HARD:
        return ResultType.ERROR

def repair_result(repair_state: RepairState, fail_mode: FailMode) -> ResultType:
    if repair_state == RepairState.OKAY:
        return ResultType.PASS

    if repair_state == RepairState.REPAIRED:
        return ResultType.WARNING

    return result(False, fail_mode)


class GoRule(object):

    def __init__(self, id, title, fail_mode: FailMode):
        self.id = id
        self.title = title
        self.fail_mode = fail_mode

    def _list_terms(self, pipe_separated):
        terms = pipe_separated.split("|")
        terms = [t for t in terms if t != ""] # Remove empty strings
        return terms

    def _result(self, passes: bool) -> TestResult:
        return TestResult(result(passes, self.fail_mode), self.title, passes)

    def run_test(self, annotation: List, config: assocparser.AssocParserConfig) -> TestResult:
        result = self.test(annotation, config)
        result.result = annotation
        return result

    def test(self, annotation: List, config: assocparser.AssocParserConfig) -> TestResult:
        pass

class RepairRule(GoRule):

    def __init__(self, id, title, fail_mode):
        super().__init__(id, title, fail_mode)

    def message(self, state: RepairState) -> str:
        message = ""
        if state == RepairState.REPAIRED:
            message = "Found violation of: `{}` but was repaired".format(self.title)
        elif state == RepairState.FAILED:
            message = "Found violatoin of: `{}` and could not be repaired".format(self.title)

        return message

    def run_test(self, annotation: List, config: assocparser.AssocParserConfig) -> TestResult:
        return self.test(annotation, config)

    def repair(self, annotation: List) -> Tuple[List, RepairState]:
        pass


class GoRule02(GoRule):

    def __init__(self):
        super().__init__("GORULE:0000002", "No 'NOT' annotations to 'protein binding ; GO:0005515'", FailMode.SOFT)


    def test(self, annotation: List, config: assocparser.AssocParserConfig) -> TestResult:

        qualifier = self._list_terms(annotation[3])
        goclass = annotation[4]

        fails = (goclass == "GO:0005515" and "NOT" in qualifier)
        return self._result(not fails)

class GoRule06(GoRule):

    def __init__(self):
        super().__init__("GORULE:0000006", "IEP and HEP usage is restricted to terms from the Biological Process ontology", FailMode.HARD)

    def test(self, annotation: List, config: assocparser.AssocParserConfig) -> TestResult:

        aspect = annotation[8]
        evidence = annotation[6]
        fails = evidence in ["IEP", "HEP"] and aspect != "P"
        return self._result(not fails)

class GoRule07(GoRule):

    def __init__(self):
        super().__init__("GORULE:0000007", "IPI should not be used with catalytic activity molecular function terms", FailMode.SOFT)
        self.children_of_catalytic_activity = None

    def test(self, annotation: List, config: assocparser.AssocParserConfig) -> TestResult:
        catalytic_activity = "GO:0003824"
        if config.ontology is not None and self.children_of_catalytic_activity is None:
            # We'll define children_of_catalytic_activity if we have an ontology *and* if we haven't defined it before already
            self.children_of_catalytic_activity = set(config.ontology.descendants(catalytic_activity, relations=["subClassOf"], reflexive=True))

        goterm = annotation[4]
        evidence = annotation[6]

        fails = False
        if self.children_of_catalytic_activity is not None:
            # We fail if evidence is IPI and the goterm is a subclass of catalytic activity, else we good
            fails = evidence == "IPI" and goterm in self.children_of_catalytic_activity

        return self._result(not fails)


class GoRule08(GoRule):

    def __init__(self):
        super().__init__("GORULE:0000008", "No annotations should be made to uninformatively high level terms", FailMode.SOFT)
        self.do_not_annotate = None
        self.do_not_manually_annotate = None

    def test(self, annotation: List, config: assocparser.AssocParserConfig) -> TestResult:
        # Cache the subsets
        if self.do_not_annotate is None and config.ontology is not None:
            self.do_not_annotate = set(config.ontology.extract_subset("gocheck_do_not_annotate"))
            self.do_not_manually_annotate = set(config.ontology.extract_subset("gocheck_do_not_manually_annotate"))
        elif self.do_not_annotate is None and config.ontology is None:
            self.do_not_annotate = []
            self.do_not_manually_annotate = []

        goid = annotation[4]
        evidence = annotation[6]

        auto_annotated = goid in self.do_not_annotate
        manually_annotated = evidence != "IEA" and goid in self.do_not_manually_annotate
        not_high_level = not (auto_annotated or manually_annotated)

        t = result(not_high_level, self.fail_mode)
        return TestResult(t, self.title, not_high_level)


class GoRule11(GoRule):

    def __init__(self):
        super().__init__("GORULE:0000011", "ND annotations to root nodes only", FailMode.HARD)
        self.root_go_classes = ["GO:0003674", "GO:0005575", "GO:0008150"]

    def test(self, annotation: List, config: assocparser.AssocParserConfig) -> TestResult:
        goclass = annotation[4]
        evidence = annotation[6]

        # If we see a bad evidence, and we're not in a paint file then fail.
        fails = (evidence == "ND" and goclass not in self.root_go_classes)
        return self._result(not fails)

class GoRule13(GoRule):

    def __init__(self):
        super().__init__("GORULE:0000013", "Taxon-appropriate annotation check", FailMode.SOFT)

    def test(self, annotation: List, config: assocparser.AssocParserConfig) -> TestResult:
        if config.annotation_inferences is None:
            # Auto pass if we don't have inferences
            return self._result(True)

        inference_results = gaference.produce_inferences(annotation, config.annotation_inferences) #type: List[gaference.InferenceResult]
        taxon_passing = True
        for result in inference_results:
            if result.problem == gaference.ProblemType.TAXON:
                taxon_passing = False
                break

        return self._result(taxon_passing)

class GoRule15(GoRule):

    def __init__(self):
        super().__init__("GORULE:0000015", "Dual species taxon check", FailMode.SOFT)
        self.allowed_dual_species_terms = None

    def test(self, annotation: List, config: assocparser.AssocParserConfig) -> TestResult:

        # Cache the allowed terms
        if self.allowed_dual_species_terms is None and config.ontology is not None:
            interaction_terms = config.ontology.descendants("GO:0044419", relations=["subClassOf"], reflexive=True)
            other_organism_terms = config.ontology.descendants("GO:0044215", relations=["subClassOf"], reflexive=True)
            self.allowed_dual_species_terms = set(interaction_terms + other_organism_terms)

        passes = False
        if self.allowed_dual_species_terms is not None:
            dual = len(self._list_terms(annotation[12])) == 2
            goterm = annotation[4]

            # We fail if we are a dual taxon and then the term is not in this list
            # This is the same as dual -> goterm in list
            # Implication rewritten is Not P OR Q
            passes = not dual or (goterm in self.allowed_dual_species_terms)

        return self._result(passes)


class GoRule16(GoRule):

    def __init__(self):
        super().__init__("GORULE:0000016", "All IC annotations should include a GO ID in the \"With/From\" column", FailMode.HARD)

    def test(self, annotation: List, config: assocparser.AssocParserConfig) -> TestResult:
        evidence = annotation[6]
        withfrom = self._list_terms(annotation[7])

        okay = True
        if evidence == "IC":
            only_go = [t for t in withfrom if t.startswith("GO:")] # Filter terms that aren't GO terms
            okay = len(only_go) >= 1

        return self._result(okay)


class GoRule17(GoRule):

    def __init__(self):
        super().__init__("GORULE:0000017", "IDA annotations must not have a With/From entry", FailMode.SOFT)

    def test(self, annotation: List, config: assocparser.AssocParserConfig) -> TestResult:
        evidence = annotation[6]
        withfrom = annotation[7]

        if evidence == "IDA":
            return self._result(not bool(withfrom))
        else:
            return self._result(True)

class GoRule18(GoRule):

    def __init__(self):
        super().__init__("GORULE:0000018", "IPI annotations require a With/From entry", FailMode.SOFT)

    def test(self, annotation: List, config: assocparser.AssocParserConfig) -> TestResult:
        evidence = annotation[6]
        withfrom = annotation[7]

        if evidence == "IPI":
            return self._result(bool(withfrom))
        else:
            return self._result(True)


class GoRule26(GoRule):

    def __init__(self):
        super().__init__("GORULE:0000026", "IBA evidence codes should be filtered from main MOD gaf sources", FailMode.HARD)
        self.offending_evidence = ["IBA"]

    def test(self, annotation: List, config: assocparser.AssocParserConfig) -> TestResult:
        evidence = annotation[6]
        # If we see a bad evidence, and we're not in a paint file then fail.
        fails = (evidence in self.offending_evidence and not config.paint)
        return self._result(not fails)

class GoRule28(RepairRule):
    def __init__(self):
        super().__init__("GORULE:0000028", "Aspect can only be one of C, P, F", FailMode.HARD)
        self.namespace_aspect_map = {
            "biological_process": "P",
            "cellular_component": "C",
            "molecular_function": "F"
        }

    def test(self, annotation: List, config: assocparser.AssocParserConfig) -> TestResult:
        aspect = annotation[8].upper()
        goterm = annotation[4]

        if config.ontology is None:
            return TestResult(ResultType.PASS, self.title, annotation)

        namespaces = [predval for predval in config.ontology.get_graph().node.get(goterm, {}).get("meta", {}).get("basicPropertyValues", []) if predval["pred"]=="OIO:hasOBONamespace"]
        # the namespaces expression cascades through the json representation of this
        # ontology using empty dict/list if the key is not present

        if len(namespaces) == 0:
            # If this doesn't exist, then it's fine
            return TestResult(ResultType.PASS, self.title, annotation)

        namespace = namespaces[0]["val"]
        expected_aspect = self.namespace_aspect_map[namespace]

        correct_aspect = expected_aspect == aspect
        annotation[8] = expected_aspect

        repair_state = None
        if correct_aspect:
            repair_state = RepairState.OKAY
        else:
            repair_state = RepairState.REPAIRED

        return TestResult(repair_result(repair_state, self.fail_mode), self.message(repair_state), annotation)


class GoRule29(GoRule):

    def __init__(self):
        super().__init__("GORULE:0000029", "All IEAs over a year old are removed", FailMode.HARD)
        self.one_year = datetime.timedelta(days=365)

    def test(self, annotation: List, config: assocparser.AssocParserConfig) -> TestResult:
        evidence = annotation[6]
        date = annotation[13]

        now = datetime.datetime.today()

        fails = (evidence == "IEA" and now - datetime.datetime(int(date[0:4]), int(date[4:6]), int(date[6:8]), 0, 0, 0, 0) > self.one_year)
        return self._result(not fails)


class GoRule30(GoRule):

    def __init__(self):
        super().__init__("GORULE:0000030", "Deprecated GO_REFs are not allowed", FailMode.HARD)

    def test(self, annotation: List, config: assocparser.AssocParserConfig) -> TestResult:
        references = self._list_terms(annotation[5])
        # Not allowed is GO_REF:0000033 and GO_PAINT:x
        has_goref_33 = "GO_REF:0000033" in references
        has_go_paint = any([r.startswith("GO_PAINT") for r in references])
        # don't accept either of has_goref_33 or has_go_paint
        return self._result(not (has_goref_33 or has_go_paint))

class GoRule37(GoRule):

    def __init__(self):
        super().__init__("GORULE:0000037", "IBA annotations should ONLY be assigned_by GO_Central and have PMID:21873635 as a reference", FailMode.HARD)

    def test(self, annotation: List, config: assocparser.AssocParserConfig) -> TestResult:
        # If the evidence code is IBA, then (1) the assigned_by field must be GO_Central and (2) the reference field must be PMID:21873635
        evidence = annotation[6]
        references = self._list_terms(annotation[5])
        assigned_by = annotation[14]

        result = self._result(True) # By default we pass
        if evidence == "IBA":
            result = self._result(assigned_by == "GO_Central" and "PMID:21873635" in references)

        return result

class GoRule42(GoRule):

    def __init__(self):
        super().__init__("GORULE:0000042", "Qualifier: IKR evidence code requires a NOT qualifier", FailMode.HARD)

    def test(self, annotation: List, config: assocparser.AssocParserConfig) -> TestResult:
        evidence = annotation[6]
        qualifier = self._list_terms(annotation[3])

        result = self._result(True)
        if evidence == "IKR":
            result = self._result("NOT" in qualifier)

        return result
        
class GoRule46(GoRule):
    
    def __init__(self):
        super().__init__("GORULE:0000046", "The ‘with’ field (GAF column 8) must be the same as the gene product (GAF colummn 2) when annotating to ‘self-binding’ terms", FailMode.SOFT)
        self.self_binding_roots = ["GO:0042803", "GO:0051260", "GO:0051289", "GO:0070207", "GO:0043621", "GO:0032840"]
        self.self_binding_terms = None

    def test(self, annotation: List, config: assocparser.AssocParserConfig) -> TestResult:
        if config.ontology is not None and self.self_binding_terms is None:
            all_terms = []
            # Initialize the self_binding terms if we have an ontology and we haven't already initialized the terms
            for binding_root in self.self_binding_roots:
                root_descendants = config.ontology.descendants(binding_root, relations=["subClassOf"], reflexive=True)
                all_terms += root_descendants
            
            self.self_binding_terms = set(all_terms)
        
        withfroms = self._list_terms(annotation[7])
        goterm = annotation[4]
        objectid = annotation[1]
        
        if goterm in self.self_binding_terms:
            # Then we're in the self-binding case, and check if object ID is in withfrom
            return self._result(objectid in withfroms)
            
        return self._result(True)

class GoRule50(GoRule):

    def __init__(self):
        super().__init__("GORULE:0000050", "Annotations to ISS, ISA and ISO should not be self-referential", FailMode.SOFT)
        self.the_evidences = ["ISS", "ISA", "ISO"]

    def test(self, annotation: List, config: assocparser.AssocParserConfig) -> TestResult:
        # should not have the same identifier in the 'gene product column' (column 2) and in the 'with/from' column (column 8)
        evidence = annotation[6]
        result = self._result(True)
        if evidence in self.the_evidences:
            # Ensure the gp ID is not an entry in withfrom
            result = self._result(annotation[1] not in self._list_terms(annotation[7]))

        return result


GoRules = enum.Enum("GoRules", {
    "GoRule02": GoRule02(),
    "GoRule06": GoRule06(),
    "GoRule07": GoRule07(),
    "GoRule08": GoRule08(),
    "GoRule11": GoRule11(),
    "GoRule13": GoRule13(),
    "GoRule15": GoRule15(),
    "GoRule16": GoRule16(),
    "GoRule17": GoRule17(),
    "GoRule18": GoRule18(),
    "GoRule26": GoRule26(),
    "GoRule28": GoRule28(),
    "GoRule29": GoRule29(),
<<<<<<< HEAD
    "GoRule30": GoRule30()
=======
    "GoRule30": GoRule30(),
    "GoRule37": GoRule37(),
    "GoRule42": GoRule42(),
    "GoRule46": GoRule46(),
    "GoRule50": GoRule50()
>>>>>>> 5b73fb1c
})

GoRulesResults = collections.namedtuple("GoRulesResults", ["all_results", "annotation"])
def test_go_rules(annotation: List, config: assocparser.AssocParserConfig) -> GoRulesResults:
    all_results = {}

    active_annotation = annotation
    for rule in list(GoRules):
        result = rule.value.run_test(active_annotation, config)
        # Accumulate all repairs performed  by all tests to the annotation
        active_annotation = result.result
        all_results[rule.value] = result

    return GoRulesResults(all_results, active_annotation)<|MERGE_RESOLUTION|>--- conflicted
+++ resolved
@@ -440,15 +440,11 @@
     "GoRule26": GoRule26(),
     "GoRule28": GoRule28(),
     "GoRule29": GoRule29(),
-<<<<<<< HEAD
-    "GoRule30": GoRule30()
-=======
     "GoRule30": GoRule30(),
     "GoRule37": GoRule37(),
     "GoRule42": GoRule42(),
     "GoRule46": GoRule46(),
     "GoRule50": GoRule50()
->>>>>>> 5b73fb1c
 })
 
 GoRulesResults = collections.namedtuple("GoRulesResults", ["all_results", "annotation"])
