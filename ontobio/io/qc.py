--- conflicted
+++ resolved
@@ -209,12 +209,8 @@
         super().__init__("GORULE:0000015", "Dual species taxon check", FailMode.SOFT)
         self.allowed_dual_species_terms = None
 
-<<<<<<< HEAD
-    def test(self, annotation: association.GoAssociation, config: assocparser.AssocParserConfig) -> TestResult:
-
-=======
-    def test(self, annotation: List, config: assocparser.AssocParserConfig) -> TestResult:
->>>>>>> 895ba904
+    def test(self, annotation: association.GoAssociation, config: assocparser.AssocParserConfig) -> TestResult:
+
         # Cache the allowed terms
         if self.allowed_dual_species_terms is None and config.ontology is not None:
             interaction_terms = config.ontology.descendants("GO:0044419", relations=["subClassOf"], reflexive=True)
