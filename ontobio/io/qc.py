import json
import enum
import collections
import datetime
import copy
import logging

from dataclasses import dataclass

from typing import List, Dict, Any, Optional, Set, Tuple, Union
from prefixcommons import curie_util
from requests.models import REDIRECT_STATI
from ontobio import ontol
from ontobio import ecomap
from ontobio.io import assocparser, gafparser
from ontobio.io import gaference
from ontobio.model import association
from ontobio.rdfgen import relations

logger = logging.getLogger(__name__)

FailMode = enum.Enum("FailMode", {"SOFT": "soft", "HARD": "hard"})
ResultType = enum.Enum("Result", {"PASS": "Pass", "WARNING": "Warning", "ERROR": "Error"})
RepairState = enum.Enum("RepairState", {"OKAY": "Okay", "REPAIRED": "Repaired", "FAILED": "Failed"})


# TestResult = collections.namedtuple("TestResult", ["result_type", "message", "result"])
class TestResult(object):
    """
    Represents the result of a single association.GoAssociation being validated on some rule
    """
    def __init__(self, result_type: ResultType, message: str, result):
        """
        Create a new TestResult

        Args:
            result_type (ResultType): enum of PASS, WARNING, ERROR. Both WARNINGs and ERRORs are reported, but ERROR will filter the offending GoAssociation
            message (str): Description of the failure of GoAssociation to pass a rule. This is usually just the rule title
            result: [description] True if the GoAssociation passes, False if not. If it's repaired, this is the updated, repaired, GoAssociation
        """
        self.result_type = result_type
        self.message = message
        self.result = result


<<<<<<< HEAD
"""
Send True for passes, and this returns the PASS ResultType, and if False, then
depending on the fail mode it returns either WARNING or ERROR ResultType.
"""


=======
>>>>>>> f7c8d25a
def result(passes: bool, fail_mode: FailMode) -> ResultType:
    """
    Send True for passes, and this returns the PASS ResultType, and if False, then
    depending on the fail mode it returns either WARNING or ERROR ResultType.
    """
    if passes:
        return ResultType.PASS

    # Else we didn't pass
    if fail_mode == FailMode.SOFT:
        return ResultType.WARNING

    if fail_mode == FailMode.HARD:
        return ResultType.ERROR


def repair_result(repair_state: RepairState, fail_mode: FailMode) -> ResultType:
    """
    Returns ResultType.PASS if the repair_state is OKAY, and WARNING if REPAIRED.

    This is used by RepairRule implementations.

    Args:
        repair_state (RepairState): If the GoAssocition was repaired during a rule, then this should be RepairState.REPAIRED, otherwise RepairState.OKAY
        fail_mode (FailMode): [description]

    Returns:
        ResultType: [description]
    """
    if repair_state == RepairState.OKAY:
        return ResultType.PASS

    if repair_state == RepairState.REPAIRED:
        return ResultType.WARNING

    return result(False, fail_mode)


class GoRule(object):

    def __init__(self, id, title, fail_mode: FailMode, tags=[]):
        self.id = id
        self.title = title
        self.fail_mode = fail_mode
        self.run_context_tags = set(tags)

    def _list_terms(self, pipe_separated):
        terms = pipe_separated.split("|")
        terms = [t for t in terms if t != ""] # Remove empty strings
        return terms

    def _result(self, passes: bool) -> TestResult:
        return TestResult(result(passes, self.fail_mode), self.title, passes)

    def _is_run_from_context(self, config: assocparser.AssocParserConfig) -> bool:
        rule_tags_to_match = set([ "context-{}".format(c) for c in config.rule_contexts ])
        # If there is no context, then run
        # Or, if any run_context_tags is in rule_tags_to_match, then run
        return len(self.run_context_tags) == 0 or any(self.run_context_tags & rule_tags_to_match)

    def _run_if_context(self, annotation: association.GoAssociation, config: assocparser.AssocParserConfig, group=None) -> TestResult:
        if not config.rule_set.should_run_rule(self.id.split(":")[1]):
            # We check that this rule can be run based on the ID and what is in the config rule_set.
            # If we should not run the rule, we'll auto-pass it here.
            # In the future, we could use a new result type, SKIP here.
            return TestResult(ResultType.PASS, "", annotation)

        result = TestResult(ResultType.PASS, "", annotation)
        if self._is_run_from_context(config):
            result = self.test(annotation, config, group=group)

        return result

    def run_test(self, annotation: association.GoAssociation, config: assocparser.AssocParserConfig, group=None) -> TestResult:
        result = self._run_if_context(annotation, config, group=group)
        result.result = annotation
        return result

    def test(self, annotation: association.GoAssociation, config: assocparser.AssocParserConfig, group=None) -> TestResult:
        """
        Subclasses should override this function to implement the logic of the rule.

        Args:
            annotation (association.GoAssociation): The incoming annotation under test
            config (assocparser.AssocParserConfig): The configuration object defined for this execution of the rules. This should stay more or less constant across each rule test run as well as across each annotation being passed into the rules engine. This holds things like the ontology, etc.
            group ([type], optional): The name of the upstream resource group whose annotation is being tested. This may be None.

        Returns:
            TestResult: See documentation for TestResult above
        """
        pass


class RepairRule(GoRule):

    def __init__(self, id, title, fail_mode, tags=[]):
        super().__init__(id, title, fail_mode, tags)

    def message(self, state: RepairState) -> str:
        message = ""
        if state == RepairState.REPAIRED:
            message = "Found violation of: `{}` but was repaired".format(self.title)
        elif state == RepairState.FAILED:
            message = "Found violatoin of: `{}` and could not be repaired".format(self.title)

        return message

    def run_test(self, annotation: association.GoAssociation, config: assocparser.AssocParserConfig, group=None) -> TestResult:
        result = self._run_if_context(annotation, config, group=group)
        return result

    def repair(self, annotation: association.GoAssociation, group=None) -> Tuple[List, RepairState]:
        pass


class GoRule02(GoRule):

    def __init__(self):
        super().__init__("GORULE:0000002", "No 'NOT' annotations to 'protein binding ; GO:0005515'", FailMode.SOFT)

    def test(self, annotation: association.GoAssociation, config: assocparser.AssocParserConfig, group=None) -> TestResult:

        fails = (str(annotation.object.id) == "GO:0005515" and annotation.negated)
        return self._result(not fails)


class GoRule06(GoRule):

    def __init__(self):
        super().__init__("GORULE:0000006", "IEP and HEP usage is restricted to terms from the Biological Process ontology", FailMode.HARD)
        self.iep = "ECO:0000270"
        self.hep = "ECO:0007007"

    def test(self, annotation: association.GoAssociation, config: assocparser.AssocParserConfig, group=None) -> TestResult:
        if config.ontology is None:
            return self._result(True)

        go_namespace = [predval for predval in config.ontology.get_graph().nodes.get(str(annotation.object.id), {}).get("meta", {}).get("basicPropertyValues", []) if predval["pred"]=="OIO:hasOBONamespace"]
        evidence = str(annotation.evidence.type)
        fails = evidence in [self.iep, self.hep] and "biological_process" not in [o["val"] for o in go_namespace]
        return self._result(not fails)


class GoRule07(GoRule):

    def __init__(self):
        super().__init__("GORULE:0000007", "IPI should not be used with catalytic activity molecular function terms", FailMode.SOFT)
        self.children_of_catalytic_activity = None

    def test(self, annotation: association.GoAssociation, config: assocparser.AssocParserConfig, group=None) -> TestResult:
        catalytic_activity = "GO:0003824"
        if config.ontology is not None and self.children_of_catalytic_activity is None:
            # We'll define children_of_catalytic_activity if we have an ontology *and* if we haven't defined it before already
            self.children_of_catalytic_activity = set(config.ontology.descendants(catalytic_activity, relations=["subClassOf"], reflexive=True))

        goterm = str(annotation.object.id)
        evidence = str(annotation.evidence.type)

        fails = False
        if self.children_of_catalytic_activity is not None:
            # We fail if evidence is IPI and the goterm is a subclass of catalytic activity, else we good
            fails = evidence == "ECO:0000353" and goterm in self.children_of_catalytic_activity

        return self._result(not fails)


class GoRule08(GoRule):

    def __init__(self):
        super().__init__("GORULE:0000008", "No annotations should be made to uninformatively high level terms", FailMode.SOFT)
        self.do_not_annotate = None
        self.do_not_manually_annotate = None

    def test(self, annotation: association.GoAssociation, config: assocparser.AssocParserConfig, group=None) -> TestResult:
        # Cache the subsets
        if config.ontology is None:
            return self._result(True)

        if self.do_not_annotate is None and config.ontology is not None:
            self.do_not_annotate = set(config.ontology.extract_subset("gocheck_do_not_annotate"))
            self.do_not_manually_annotate = set(config.ontology.extract_subset("gocheck_do_not_manually_annotate"))
        elif self.do_not_annotate is None and config.ontology is None:
            self.do_not_annotate = []
            self.do_not_manually_annotate = []

        goid = str(annotation.object.id)
        evidence = str(annotation.evidence.type)

        auto_annotated = goid in self.do_not_annotate
        manually_annotated = evidence != "ECO:0000501" and goid in self.do_not_manually_annotate
        not_high_level = not (auto_annotated or manually_annotated)

        t = result(not_high_level, self.fail_mode)
        return TestResult(t, self.title, not_high_level)


class GoRule11(GoRule):

    def __init__(self):
        super().__init__("GORULE:0000011", "ND annotations to root nodes only", FailMode.HARD)
        self.root_go_classes = ["GO:0003674", "GO:0005575", "GO:0008150"]
        self.nd = "ECO:0000307"

    def test(self, annotation: association.GoAssociation, config: assocparser.AssocParserConfig, group=None) -> TestResult:
        goclass = str(annotation.object.id)
        evidence = str(annotation.evidence.type)

        # If we see a bad evidence, and we're not in a paint file then fail.
        # We're good if both predicates are true, or neither are true
        success = (evidence == self.nd and goclass in self.root_go_classes) or (evidence != self.nd and goclass not in self.root_go_classes)
        return self._result(success)


class GoRule13(GoRule):

    def __init__(self):
        super().__init__("GORULE:0000013", "Taxon-appropriate annotation check", FailMode.HARD)
        self.non_experimental_evidence = set(["ECO:0000318", "ECO:0000320", "ECO:0000321", "ECO:0000305", "ECO:0000247", "ECO:0000255", "ECO:0000266", "ECO:0000250", "ECO:0000303", "ECO:0000245", "ECO:0000304", "ECO:0000307", "ECO:0000501"])

    def test(self, annotation: association.GoAssociation, config: assocparser.AssocParserConfig, group=None) -> TestResult:
        if config.annotation_inferences is None:
            # Auto pass if we don't have inferences
            return self._result(True)

        if annotation.negated:
            # The rule is passed if the annotation is negated
            return self._result(True)

        inference_results = gaference.produce_inferences(annotation, config.annotation_inferences)  # type: List[gaference.InferenceResult]
        taxon_passing = True
        for result in inference_results:
            if result.problem == gaference.ProblemType.TAXON:
                taxon_passing = False
                break

        if taxon_passing:
            return self._result(True)
        else:
            # Filter non experimental evidence
            if str(annotation.evidence.type) in self.non_experimental_evidence:
                return self._result(False)
            else:
                # Only submit a warning/report if we are an experimental evidence
                return TestResult(ResultType.WARNING, self.title, False)


class GoRule15(GoRule):

    def __init__(self):
        super().__init__("GORULE:0000015", "Dual species taxon check", FailMode.SOFT)
        self.allowed_dual_species_terms = None

    def test(self, annotation: association.GoAssociation, config: assocparser.AssocParserConfig, group=None) -> TestResult:

        # Cache the allowed terms
        if self.allowed_dual_species_terms is None and config.ontology is not None:
            interaction_terms = config.ontology.descendants("GO:0044419", relations=["subClassOf", "BFO:0000050"], reflexive=True)
            interspecies_interactions_regulation = config.ontology.descendants("GO:0043903", relations=["subClassOf"], reflexive=True)
            host_cellular_component = config.ontology.descendants("GO:0018995", relations=["subClassOf"], reflexive=True)
            self.allowed_dual_species_terms = set(interaction_terms + interspecies_interactions_regulation + host_cellular_component)
        elif config.ontology is None:
            return self._result(True)

        passes = False
        if self.allowed_dual_species_terms is not None:
            dual = annotation.interacting_taxon is not None
            goterm = str(annotation.object.id)

            # We fail if we are a dual taxon and then the term is not in this list
            # This is the same as dual -> goterm in list
            # Implication rewritten is Not P OR Q
            passes = not dual or (goterm in self.allowed_dual_species_terms)

        return self._result(passes)


class GoRule16(GoRule):

    def __init__(self):
        super().__init__("GORULE:0000016", "All IC annotations should include a GO ID in the \"With/From\" column", FailMode.HARD)

    def test(self, annotation: association.GoAssociation, config: assocparser.AssocParserConfig, group=None) -> TestResult:
        evidence = str(annotation.evidence.type)
        withfrom = annotation.evidence.with_support_from

        okay = True
        if evidence == "ECO:0000305":
            only_go = [t for conjunctions in withfrom for t in conjunctions.elements if t.namespace == "GO"] # Filter terms that aren't GO terms
            okay = len(only_go) >= 1

        return self._result(okay)


class GoRule17(GoRule):

    def __init__(self):
        super().__init__("GORULE:0000017", "IDA annotations must not have a With/From entry", FailMode.SOFT)

    def test(self, annotation: association.GoAssociation, config: assocparser.AssocParserConfig, group=None) -> TestResult:
        evidence = str(annotation.evidence.type)
        withfrom = annotation.evidence.with_support_from

        if evidence == "ECO:0000314":
            return self._result(not bool(withfrom))
        else:
            return self._result(True)


class GoRule18(GoRule):

    def __init__(self):
        super().__init__("GORULE:0000018", "IPI annotations require a With/From entry", FailMode.SOFT)

    def test(self, annotation: association.GoAssociation, config: assocparser.AssocParserConfig, group=None) -> TestResult:
        evidence = str(annotation.evidence.type)
        withfrom = annotation.evidence.with_support_from

        if evidence == "ECO:0000353":
            return self._result(bool(withfrom))
        else:
            return self._result(True)


class GoRule26(GoRule):

    def __init__(self):
        super().__init__("GORULE:0000026", "IBA evidence codes should be filtered from main MOD gaf sources", FailMode.HARD)
        self.offending_evidence = ["ECO:0000318"]

    def test(self, annotation: association.GoAssociation, config: assocparser.AssocParserConfig, group=None) -> TestResult:
        evidence = str(annotation.evidence.type)
        # If we see a bad evidence, and we're not in a paint file then fail.
        fails = (evidence in self.offending_evidence and not config.paint)
        return self._result(not fails)


class GoRule28(RepairRule):
    def __init__(self):
        super().__init__("GORULE:0000028", "Aspect can only be one of C, P, F", FailMode.HARD)
        self.namespace_aspect_map = {
            "biological_process": "P",
            "cellular_component": "C",
            "molecular_function": "F"
        }

    def test(self, annotation: association.GoAssociation, config: assocparser.AssocParserConfig, group=None) -> TestResult:
        aspect = annotation.aspect
        goterm = str(annotation.object.id)

        if config.ontology is None:
            return TestResult(ResultType.PASS, self.title, annotation)

        namespaces = [predval for predval in config.ontology.get_graph().nodes.get(goterm, {}).get("meta", {}).get("basicPropertyValues", []) if predval["pred"]=="OIO:hasOBONamespace"]
        # the namespaces expression cascades through the json representation of this
        # ontology using empty dict/list if the key is not present

        if len(namespaces) == 0:
            # If this doesn't exist, then it's fine
            return TestResult(ResultType.PASS, self.title, annotation)

        namespace = namespaces[0]["val"]
        expected_aspect = self.namespace_aspect_map[namespace]

        correct_aspect = expected_aspect == aspect
        annotation.aspect = expected_aspect

        repair_state = None
        if correct_aspect:
            repair_state = RepairState.OKAY
        else:
            repair_state = RepairState.REPAIRED

        return TestResult(repair_result(repair_state, self.fail_mode), self.message(repair_state), annotation)


class GoRule29(GoRule):

    def __init__(self):
        super().__init__("GORULE:0000029", "All IEAs over a year are warned, all IEAs over two are removed", FailMode.HARD)
        self.one_year = datetime.timedelta(days=365)
        self.two_years = datetime.timedelta(days=730)

    def test(self, annotation: association.GoAssociation, config: assocparser.AssocParserConfig, group=None) -> TestResult:
        evidence = str(annotation.evidence.type)
        date = annotation.date

        now = datetime.datetime.today()

        time_compare_delta_short = self.one_year
        time_compare_delta_long = self.two_years
        time_diff = now - datetime.datetime(int(date.year),
                                            int(date.month),
                                            int(date.day),
                                            0, 0, 0, 0)

        iea = "ECO:0000501"
        if evidence == iea:
            if time_diff > time_compare_delta_long:
                return self._result(False)
            elif time_diff > time_compare_delta_short:
                return TestResult(ResultType.WARNING, self.title, annotation)

        ## Default results we we get here.
        return self._result(True)


class GoRule30(GoRule):

    def __init__(self):
        super().__init__("GORULE:0000030", "Deprecated GO_REFs are not allowed", FailMode.SOFT)

    def _ref_curi_to_id(self, goref) -> str:
        """
        Changes reference IDs in the form of GO_REF:nnnnnnn to goref-nnnnnnn
        """
        return goref.lower().replace("_", "").replace(":", "-")

    def test(self, annotation: association.GoAssociation, config: assocparser.AssocParserConfig, group=None) -> TestResult:
        references = annotation.evidence.has_supporting_reference
        for ref in references:
            ref = str(ref)
            # Not allowed is obsolete and GO_PAINT:x
            if ref.startswith("GO_PAINT") or (config.goref_metadata is not None and config.goref_metadata.get(self._ref_curi_to_id(ref), {}).get("is_obsolete", False)):
                return self._result(False)

        return self._result(True)


class GoRule37(GoRule):

    def __init__(self):
        super().__init__("GORULE:0000037", "IBA annotations should ONLY be assigned_by GO_Central and have PMID:21873635 as a reference", FailMode.HARD)

    def test(self, annotation: association.GoAssociation, config: assocparser.AssocParserConfig, group=None) -> TestResult:
        # If the evidence code is IBA, then (1) the assigned_by field must be GO_Central and (2) the reference field must be PMID:21873635
        evidence = str(annotation.evidence.type)
        references = [str(ref) for ref in annotation.evidence.has_supporting_reference]
        assigned_by = annotation.provided_by

        result = self._result(True) # By default we pass
        if evidence == "ECO:0000318":
            result = self._result(assigned_by == "GO_Central" and "PMID:21873635" in references)

        return result


class GoRule39(GoRule):

    def __init__(self):
        super().__init__("GORULE:0000039", "Protein complexes can not be annotated to GO:0032991 (protein-containing complex) or its descendants", FailMode.HARD)

    def test(self, annotation: association.GoAssociation, config: assocparser.AssocParserConfig, group=None) -> TestResult:
        # An implementation note: This is done by testing if the DB (column 1) is ComplexPortal.
        # This will grab a subset of all actual Protein Complexes. This is noted in the rule description
        db = annotation.subject.id.namespace
        goterm = str(annotation.object.id)

        fails = (db == "ComplexPortal" and goterm == "GO:0032991")
        return self._result(not fails)


class GoRule42(GoRule):

    def __init__(self):
        super().__init__("GORULE:0000042", "Qualifier: IKR evidence code requires a NOT qualifier", FailMode.HARD)

    def test(self, annotation: association.GoAssociation, config: assocparser.AssocParserConfig, group=None) -> TestResult:
        evidence = str(annotation.evidence.type)

        result = self._result(True)
        ikr = "ECO:0000320"
        if evidence == ikr:
            result = self._result(annotation.negated)

        return result


class GoRule43(GoRule):

    def __init__(self):
        super().__init__("GORULE:0000043", "Check for valid combination of evidence code and GO_REF", FailMode.SOFT)
        self.ecomapping = ecomap.EcoMap()

    def _ref_curi_to_id(self, goref) -> str:
        """
        Changes reference IDs in the form of GO_REF:nnnnnnn to goref-nnnnnnn
        """
        return goref.lower().replace("_", "").replace(":", "-")

    def test(self, annotation: association.GoAssociation, config: assocparser.AssocParserConfig, group=None) -> TestResult:
        if config.goref_metadata is None:
            return self._result(True)

        references = [str(ref) for ref in annotation.evidence.has_supporting_reference]
        evidence = str(annotation.evidence.type)

        for ref in references:
            allowed_eco = config.goref_metadata.get(self._ref_curi_to_id(ref), {}).get("evidence_codes", None)
            # allowed_eco are ECO curies
            # allowed_eco will only not be none if the ref was GO_REF:nnnnnnn, that's the only time we care here
            if allowed_eco:
                if evidence not in allowed_eco:
                    return self._result(False)

        return self._result(True)


class GoRule46(GoRule):

    def __init__(self):
        super().__init__("GORULE:0000046", "The ‘with’ field (GAF column 8) must be the same as the gene product (GAF colummn 2) when annotating to ‘self-binding’ terms", FailMode.SOFT)
        self.self_binding_roots = ["GO:0042803", "GO:0051260", "GO:0051289", "GO:0070207", "GO:0043621", "GO:0032840"]
        self.self_binding_terms = None

    def test(self, annotation: association.GoAssociation, config: assocparser.AssocParserConfig, group=None) -> TestResult:
        if config.ontology is not None and self.self_binding_terms is None:
            all_terms = []
            # Initialize the self_binding terms if we have an ontology and we haven't already initialized the terms
            for binding_root in self.self_binding_roots:
                root_descendants = config.ontology.descendants(binding_root, relations=["subClassOf"], reflexive=True)
                all_terms += root_descendants

            self.self_binding_terms = set(all_terms)
        elif config.ontology is None:
            # Make sure if we don't have an ontology we still use the set roots
            self.self_binding_terms = self.self_binding_roots

        withfroms = annotation.evidence.with_support_from
        goterm = str(annotation.object.id)

        if goterm in self.self_binding_terms:
            # Then we're in the self-binding case, and check if object ID is in withfrom
            for conj in withfroms:
                if annotation.subject.id in conj.elements:
                    return self._result(True)

            return self._result(False)

        return self._result(True)


class GoRule50(GoRule):

    def __init__(self):
        super().__init__("GORULE:0000050", "Annotations to ISS, ISA and ISO should not be self-referential", FailMode.SOFT)
        self.the_evidences = ["ECO:0000250", "ECO:0000247", "ECO:0000266"]

    def test(self, annotation: association.GoAssociation, config: assocparser.AssocParserConfig, group=None) -> TestResult:
        # should not have the same identifier in the 'gene product column' (column 2) and in the 'with/from' column
        # (column 8)
        evidence = str(annotation.evidence.type)
        result = self._result(True)
        if evidence in self.the_evidences:
            # Ensure the gp ID is not an entry in withfrom
            for conj in annotation.evidence.with_support_from:
                result = self._result(annotation.subject.id not in conj.elements)

        return result


class GoRule55(GoRule):

    def __init__(self):
        super().__init__("GORULE:0000055", "References should have only one ID per ID space", FailMode.SOFT)

    def test(self, annotation: association.GoAssociation, config: assocparser.AssocParserConfig, group=None) -> TestResult:
        found_id_spaces = dict()
        for ref in annotation.evidence.has_supporting_reference:
            if ref.namespace in found_id_spaces:
                return self._result(False)
            else:
                found_id_spaces[ref.namespace] = ref
        # We found no duplicate IDs, so we good
        return self._result(True)


class GoRule57(GoRule):

    def __init__(self):
        super().__init__("GORULE:0000057", "Group specific filter rules should be applied to annotations", FailMode.HARD, tags=["context-import"])

    def test(self, annotation: association.GoAssociation, config: assocparser.AssocParserConfig, group=None) -> TestResult:
        # Check group_metadata is present
        if config.group_metadata is None:
            return self._result(True)

        evidence_codes = config.group_metadata.get("filter_out", {}).get("evidence", [])
        if str(annotation.evidence.type) in evidence_codes:
            return self._result(False)

        evidences_references = config.group_metadata.get("filter_out", {}).get("evidence_reference", [])
        for er in evidences_references:
            evidence_code = er["evidence"]
            reference = er["reference"]
            if str(annotation.evidence.type) == evidence_code and [str(ref) for ref in annotation.evidence.has_supporting_reference] == [reference]:
                return self._result(False)

        properties = config.group_metadata.get("filter_out", {}).get("annotation_properties", [])
        for p in properties:
            if p in annotation.properties.keys():
                return self._result(False)

        return self._result(True)


class GoRule58(RepairRule):

    def __init__(self):
        super().__init__("GORULE:0000058", "Object extensions should conform to the extensions-patterns.yaml "
                                           "file in metadata", FailMode.HARD, tags=["context-import"])

    def test(self, annotation: association.GoAssociation, config: assocparser.AssocParserConfig, group=None) -> TestResult:

        if config.extensions_constraints is None:
            return TestResult(ResultType.PASS, self.title, annotation)

        if config.ontology is None:
            return TestResult(ResultType.PASS, self.title, annotation)

        repair_state = RepairState.OKAY

        bad_conjunctions = []
        for con in annotation.object_extensions:
            # Count each extension unit, represented by tuple (Relation, Namespace)
            extension_counts = collections.Counter([(str(unit.relation), unit.term.namespace) for unit in con.elements])

            matches = self._do_conjunctions_match_constraint(con, annotation.object.id, config.extensions_constraints, extension_counts)
            # If there is a match in the constraints, then we're all good and we can exit with a pass!
            if not matches:
                bad_conjunctions.append(con)
                repair_state = RepairState.REPAIRED

        repaired_annotation = copy.deepcopy(annotation)
        for con in bad_conjunctions:
            # Remove the bad conjunctions as the "repair"
            repaired_annotation.object_extensions.remove(con)

        return TestResult(repair_result(repair_state, self.fail_mode), self.message(repair_state), repaired_annotation)

    """
    This matches a conjunction against the extension constraints passed in through `extensions-constraints.yaml` in go-site.
    The extensions constraints acts as a white list, and as such each extension unit in the conjunction must
    find a match in the constraints list: the extension relation must match a constraint, and if it does, the
    namespace of the extension filler must much an allowed namespace in the constraint, the annotation GO term
    must match one of the classes in 'primary_terms', and possibly a cardinality of (Relation, Namespace) must
    not be violated.

    If such a match is found, then we can move to the next extension unit in the conjunction list. If each extension has
    a match in the constraints then the conjunction passes the test.

    Any extension unit that fails means the entire conjunction fails.
    """
    def _do_conjunctions_match_constraint(self, conjunction, term, constraints, conjunction_counts):
        # Check each extension in the conjunctions
        for ext in conjunction.elements:

            extension_good = False
            for constraint in constraints:
                constraint_relation_uri = association.relations.lookup_label(constraint["relation"])
                ext_relation_uri = curie_util.expand_uri(str(ext.relation))
                if ext_relation_uri == constraint_relation_uri:

                    if (ext.term.namespace in constraint["namespaces"] and str(term) in constraint["primary_terms"]):
                        # If we match namespace and go term, then if we there is a cardinality constraint, check that.
                        if "cardinality" in constraint:
                            cardinality_violations = [(ext, num) for ext, num in dict(conjunction_counts).items() if num > constraint["cardinality"]]
                            extension_good = len(cardinality_violations) == 0
                        else:
                            extension_good = True

                        if extension_good:
                            # If things are good for this extension, break and go to the next one
                            break

            # if we get through all constraints and we found no constraint match for `ext`
            # Then we know that `ext` is wrong, making the whole conjunction wrong, and we can bail here.
            if not extension_good:
                return False

        # If we get to the end of all extensions without failing early, then the conjunction is good!
        return True


class GoRule61(RepairRule):

    def __init__(self):
        super().__init__("GORULE:0000061", "Only certain gene product to term relations are allowed for a given GO term", FailMode.HARD)
        self.protein_containing_complex_descendents = None

        self.allowed_mf = set([association.Curie(namespace="RO", identity="0002327"), association.Curie(namespace="RO", identity="0002326")])
        self.allowed_bp = set([association.Curie("RO", "0002331"), association.Curie("RO", "0002264"),
                            association.Curie("RO", "0004032"), association.Curie("RO", "0004033"), association.Curie("RO", "0002263"),
                            association.Curie("RO", "0004034"), association.Curie("RO", "0004035")])
        self.allowed_cc_complex = set([association.Curie("BFO", "0000050")])
        self.repairable_cc_complex = set([association.Curie("RO", "0002432"), association.Curie("RO", "0001025")])
        self.allowed_cc_other = set([association.Curie("RO", "0001025"), association.Curie("RO", "0002432"), association.Curie("RO", "0002325")])

    def make_protein_complex_descendents_if_not_present(self, ontology: Optional[ontol.Ontology]) -> Set:
        if ontology is not None and self.protein_containing_complex_descendents is None:
            closure = gafparser.protein_complex_sublcass_closure(ontology)
            self.protein_containing_complex_descendents = closure

        return {} if self.protein_containing_complex_descendents is None else self.protein_containing_complex_descendents

    def test(self, annotation: association.GoAssociation, config: assocparser.AssocParserConfig, group=None) -> TestResult:
        """
        * GO:0003674 "molecular function"
            * Term: GO:0005554 => relation is RO:0002327 "enables" + repair,
            * Term: subclass of GO:0005554 => relations: {RO:0002327 "enables", RO:0002326 "contributes_to"} + filter
        * GO:0008150 "biological process"
            * Term: GO:0008150 => RO:0002331 "involved_in" + repair
            * Term: subclass of GO:0008150 => relations: {RO:0002331 "involved_in", RO:0002264 "acts upstream or within", RO:0004032 "acts upstream of or within, positive effect", RO:0004033 "acts upstream of or within, negative effect", RO:0002263 "acts upstream of", RO:0004034 "acts upstream of, positive effect", RO:0004035 "acts upstream of, negative effect"} + filter
        * GO:0005575 "cellular component"
            * Term: GO:0005575 => relation is RO:0002432 "is_active_in" + repair
            * If term is subclass of `GO:0032991 "protein-containing complex"` with relation one of {RO:0002432 "is_active_in", RO:0001025 "located in"} => relation should be repaired to `BFO:0000050 "part of"`
            * If term is subclass of `GO:0032991` and any other relation, then it should be filtered
            * Term: any other subclass of `GO:0008372` => allowed relations are {`RO:0001025 "located in"`, `RO:0002432 "is_active_in"`, `RO:0002325 "colocalizes_with"`} and other relations repaired to `RO:0001025 "located in"`.
        """
        if config.ontology is None:
            return TestResult(ResultType.PASS, "", annotation)

        term = str(annotation.object.id)
        namespace = config.ontology.obo_namespace(term)
        repair_state = RepairState.OKAY
        relation = annotation.relation
        allowed = set()

        repaired_annotation = annotation
        if term == "GO:0005554":
            enables = association.Curie(namespace="RO", identity="0002327")
            if relation != enables:
                repaired_annotation = copy.deepcopy(annotation)
                repaired_annotation.relation = enables
                repaired_annotation.qualifiers = [enables]
                allowed = set([enables])
                repair_state = RepairState.REPAIRED
        elif namespace == "molecular_function":
            if relation not in self.allowed_mf:
                enables = association.Curie(namespace="RO", identity="0002327")
                repaired_annotation = copy.deepcopy(annotation)
                repaired_annotation.relation = enables
                repaired_annotation.qualifiers = [enables]
                allowed = self.allowed_mf
                repair_state = RepairState.REPAIRED
        elif term == "GO:0008150":
            involved_in = association.Curie(namespace="RO", identity="0002331")
            if relation != involved_in:
                repaired_annotation = copy.deepcopy(annotation)
                repaired_annotation.relation = involved_in
                repaired_annotation.qualifiers = [involved_in]
                allowed = set([involved_in])
                repair_state = RepairState.REPAIRED
        elif namespace == "biological_process":
            acts_upstream_of_or_within = association.Curie("RO", "0002264")
            if relation not in self.allowed_bp:
                repaired_annotation = copy.deepcopy(annotation)
                repaired_annotation.relation = acts_upstream_of_or_within
                repaired_annotation.qualifiers = [acts_upstream_of_or_within]
                allowed = self.allowed_bp
                repair_state = RepairState.REPAIRED
        elif term == "GO:0005575":
            is_active_in = association.Curie(namespace="RO", identity="0002432")
            if relation != is_active_in:
                repaired_annotation = copy.deepcopy(annotation)
                repaired_annotation.relation = is_active_in
                repaired_annotation.qualifiers = [is_active_in]
                allowed = set([is_active_in])
                repair_state = RepairState.REPAIRED
        elif namespace == "cellular_component":
            if term in self.make_protein_complex_descendents_if_not_present(config.ontology):
                part_of = association.Curie(namespace="BFO", identity="0000050")
                if relation not in self.allowed_cc_complex:
                    if relation in self.repairable_cc_complex:
                        repaired_annotation = copy.deepcopy(annotation)
                        repaired_annotation.relation = part_of
                        repaired_annotation.qualifiers = [part_of]
                        allowed = self.allowed_cc_complex
                        repair_state = RepairState.REPAIRED
                    else:
                        # Not repairable to part_of, so filter
                        repaired_annotation = annotation
                        allowed = self.allowed_cc_complex
                        repair_state = RepairState.FAILED
            else:
                located_in = association.Curie(namespace="RO", identity="0001025")
                if relation not in self.allowed_cc_other:
                    repaired_annotation = copy.deepcopy(annotation)
                    repaired_annotation.relation = located_in
                    repaired_annotation.qualifiers = [located_in]
                    allowed = self.allowed_cc_other
                    repair_state = RepairState.REPAIRED
        else:
            # If we reach here, we're in a weird case where a term is not in either
            # of the three main GO branches, or does not have a namespace defined.
            # If this is the case we should just pass along as if the ontology is missing
            return TestResult(repair_result(RepairState.OKAY, self.fail_mode), "{}: {}".format(self.message(repair_state), "GO term has no namespace"), repaired_annotation)

        allowed_str = ", ".join([str(a) for a in allowed])
        return TestResult(repair_result(repair_state, self.fail_mode), "{}: {} should be one of {}".format(self.message(repair_state), relation, allowed_str), repaired_annotation)


GoRules = enum.Enum("GoRules", {
    "GoRule02": GoRule02(),
    "GoRule06": GoRule06(),
    "GoRule07": GoRule07(),
    "GoRule08": GoRule08(),
    "GoRule11": GoRule11(),
    "GoRule15": GoRule15(),
    "GoRule16": GoRule16(),
    "GoRule17": GoRule17(),
    "GoRule18": GoRule18(),
    "GoRule26": GoRule26(),
    "GoRule28": GoRule28(),
    "GoRule29": GoRule29(),
    "GoRule30": GoRule30(),
    "GoRule37": GoRule37(),
    "GoRule39": GoRule39(),
    "GoRule42": GoRule42(),
    "GoRule43": GoRule43(),
    "GoRule46": GoRule46(),
    "GoRule50": GoRule50(),
    "GoRule55": GoRule55(),
    "GoRule57": GoRule57(),
    "GoRule58": GoRule58(),
    "GoRule61": GoRule61(),
    # GoRule13 at the bottom in order to make all other rules clean up an annotation before reaching 13
    "GoRule13": GoRule13()
})


GoRulesResults = collections.namedtuple("GoRulesResults", ["all_results", "annotation"])


def test_go_rules(annotation: association.GoAssociation, config: assocparser.AssocParserConfig, group=None) -> GoRulesResults:
    all_results = {}

    active_annotation = annotation
    for rule in list(GoRules):
        result = rule.value.run_test(active_annotation, config, group=group)
        # Accumulate all repairs performed  by all tests to the annotation
        active_annotation = result.result
        all_results[rule.value] = result

    return GoRulesResults(all_results, active_annotation)<|MERGE_RESOLUTION|>--- conflicted
+++ resolved
@@ -43,15 +43,12 @@
         self.result = result
 
 
-<<<<<<< HEAD
 """
 Send True for passes, and this returns the PASS ResultType, and if False, then
 depending on the fail mode it returns either WARNING or ERROR ResultType.
 """
 
 
-=======
->>>>>>> f7c8d25a
 def result(passes: bool, fail_mode: FailMode) -> ResultType:
     """
     Send True for passes, and this returns the PASS ResultType, and if False, then
