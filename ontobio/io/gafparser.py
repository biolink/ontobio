--- conflicted
+++ resolved
@@ -157,13 +157,6 @@
         
         Arguments
         ---------
-<<<<<<< HEAD
-        file : file
-            http URL, filename or `file-like-object`, for input assoc file
-        outfile : file
-            a `file-like-object`. if specified, file-like objects will be written here
-
-=======
         file : file or string
             The file is parsed into association objects. Can be a http URL, filename or `file-like-object`, for input assoc file
         outfile : file
@@ -173,7 +166,6 @@
         ------
         list
             Associations generated from the file
->>>>>>> ffa371a4
         """
         file = self._ensure_file(file)
         assocs = []
