--- conflicted
+++ resolved
@@ -149,18 +149,12 @@
     """
 
     def parse(self, file, outfile=None):
-<<<<<<< HEAD
         """Parse a line-oriented association file into a list of association dict objects
 
         Note the returned list is of dict objects. TODO: These will
         later be specified using marshmallow and it should be possible
         to generate objects
         
-=======
-        """
-        Parse a file.
-
->>>>>>> a6e0b8b5
         Arguments
         ---------
         file : file or string
@@ -345,7 +339,6 @@
             tuples.append( (id,None,t) )
         return tuples
 
-<<<<<<< HEAD
     def parse_line(self, line):            
         """Parses a single line of a GPAD.
 
@@ -362,11 +355,6 @@
         line : str
             A single tab-seperated line from a GPAD file
 
-=======
-    def parse_line(self, line):
-        """
-        Parses a single line of a GPAD
->>>>>>> a6e0b8b5
         """
         vals = line.split("\t")
         [db,
