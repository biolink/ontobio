"""
Parsers for GAF and various Association TSVs.

All parser objects instantiate a subclass of the abstract `AssocParser` object

"""

# TODO: Refactor - move some stuff out into generic parser object

import re
import requests
import tempfile
from contextlib import closing
import subprocess
import logging
import io
import gzip
import datetime
import dateutil.parser

from ontobio import ontol
from ontobio import ecomap

TAXON = 'TAXON'
ENTITY = 'ENTITY'
ANNOTATION = 'ANNOTATION'
EXTENSION = 'EXTENSION'


def write_to_file(optional_file, text):
    if optional_file:
        optional_file.write(text)


class ParseResult(object):

    def __init__(self, parsed_line, associations, skipped, evidence_used=None):
        self.parsed_line = parsed_line
        self.associations = associations
        self.skipped = skipped
        self.evidence_used = evidence_used


class AssocParserConfig():
    """
    Configuration for an association parser
    """
    def __init__(self,
                 remove_double_prefixes=False,
                 ontology=None,
                 repair_obsoletes=True,
                 entity_map=None,
                 valid_taxa=None,
                 class_idspaces=None,
                 entity_idspaces=None,
                 ecomap=ecomap.EcoMap(),
<<<<<<< HEAD
                 exclude_relations=[],
                 include_relations=[],
                 filter_out_evidence=[],
                 filtered_evidence_file=None,
                 gpi_authority_path=None):
=======
                 exclude_relations=None,
                 include_relations=None,
                 filter_out_evidence=None,
                 filtered_evidence_file=None):
>>>>>>> c05aa893

        self.remove_double_prefixes=remove_double_prefixes
        self.ontology=ontology
        self.repair_obsoletes=repair_obsoletes
        self.entity_map=entity_map
        self.valid_taxa=valid_taxa
        self.class_idspaces=class_idspaces
        self.ecomap=ecomap
        self.include_relations=include_relations
        self.exclude_relations=exclude_relations
        self.filter_out_evidence = filter_out_evidence
        self.filtered_evidence_file = filtered_evidence_file
<<<<<<< HEAD
        self.gpi_authority_path = gpi_authority_path
=======
        if self.exclude_relations is None:
            self.exclude_relations = []
        if self.include_relations is None:
            self.include_relations = []
        if self.filter_out_evidence is None:
            self.filter_out_evidence = []

>>>>>>> c05aa893

class Report():
    """
    A report object that is generated as a result of a parse
    """

    # Levels
    FATAL = 'FATAL'
    ERROR = 'ERROR'
    WARNING = 'WARNING'

    # Warnings: TODO link to gorules
    INVALID_ID = "Invalid identifier"
    UNKNOWN_ID = "Unknown identifier"
    INVALID_IDSPACE = "Invalid identifier prefix"
    INVALID_TAXON = "Invalid taxon"
    INVALID_SYMBOL = "Invalid symbol"
    INVALID_DATE = "Invalid date"
    INVALID_ASPECT = "Invalid aspect code. Should be C, P, or F"
    UNMAPPED_ID = "Unmapped identifier"
    UNKNOWN_EVIDENCE_CLASS = "Unknown evidence class"
    OBSOLETE_CLASS = "Obsolete class"
    OBSOLETE_CLASS_NO_REPLACEMENT = "Obsolete class with no replacement"
    WRONG_NUMBER_OF_COLUMNS = "Wrong number of columns in this line"
    EXTENSION_SYNTAX_ERROR = "Syntax error in annotation extension field"
    VIOLATES_GO_RULE = "Violates GO Rule"

    """
    3 warning levels
    """
    LEVELS = [FATAL, ERROR, WARNING]

    def __init__(self):
        self.messages = []
        self.n_lines = 0
        self.n_assocs = 0
        self.skipped = []
        self.subjects = set()
        self.objects = set()
        self.taxa = set()
        self.references = set()
        self.max_messages = 10000

    def error(self, line, type, obj, msg=""):
        self.message(self.ERROR, line, type, obj, msg)
    def warning(self, line, type, obj, msg=""):
        self.message(self.WARNING, line, type, obj, msg)
    def message(self, level, line, type, obj, msg=""):
        # Only keep max_messages number of messages
        if len(self.messages) > self.max_messages:
            # TODO: ensure the message is captured if we are streaming
            return
        self.messages.append({'level':level,
                              'line':line,
                              'type':type,
                              'message':msg,
                              'obj':obj})


    def add_associations(self, associations):
        for a in associations:
            self.add_association(a)

    def add_association(self, association):
        self.n_assocs += 1
        # self.subjects.add(association['subject']['id'])
        # self.objects.add(association['object']['id'])
        # self.references.update(association['evidence']['has_supporting_reference'])
        # if 'taxon' in association['subject']:
        #     self.taxa.add(association['subject']['taxon']['id'])

    def report_parsed_result(self, result, output_file, evidence_filtered_file, evidence_to_filter):

        self.n_lines += 1
        if result.skipped:
            logging.info("SKIPPING: {}".format(result.parsed_line))
            self.skipped.append(result.parsed_line)
        else:
            self.add_associations(result.associations)
            if result.evidence_used not in evidence_to_filter:
                write_to_file(evidence_filtered_file, result.parsed_line + "\n")

    def short_summary(self):
        return "Parsed {} assocs from {} lines. Skipped: {}".format(self.n_assocs, self.n_lines, len(self.skipped))

    def to_report_json(self):
        """
        Generate a summary in json format
        """

        N = 10
        report = {
            "summary": {
                "association_count": self.n_assocs,
                "line_count": self.n_lines,
                "skipped_line_count": len(self.skipped)
            },
            "aggregate_statistics": {
                "subject_count": len(self.subjects),
                "object_count": len(self.objects),
                "taxon_count": len(self.taxa),
                "reference_count": len(self.references),
                "taxon_sample": list(self.taxa)[0:N],
                "subject_sample": list(self.subjects)[0:N],
                "object_sample": list(self.objects)[0:N]
            }
        }

        # grouped messages
        gm = {}
        for level in self.LEVELS:
            gm[level] = []
        for m in self.messages:
            level = m['level']
            gm[level].append(m)

        mgroups = []
        for level in self.LEVELS:
            msgs = gm[level]
            mgroup = {
                "level": level,
                "count": len(msgs),
                "messages": msgs
            }
            mgroups.append(mgroup)
        report['groups'] = mgroups
        return report

    def to_markdown(self):
        """
        Generate a summary in markdown format
        """
        json = self.to_report_json()
        summary = json['summary']

        s = ""
        s += "\n## SUMMARY\n\n"

        s += " * Associations: {}\n" . format(summary['association_count'])
        s += " * Lines in file (incl headers): {}\n" . format(summary['line_count'])
        s += " * Lines skipped: {}\n" . format(summary['skipped_line_count'])

        stats = json['aggregate_statistics']
        s += "\n## STATISTICS\n\n"
        for k,v in stats.items():
            s += " * {}: {}\n" . format(k,v)

        s += "\n## MESSAGES\n\n"
        for g in json['groups']:
            s += " * {}: {}\n".format(g['level'], g['count'])
        s += "\n\n"
        for g in json['groups']:
            level = g['level']
            msgs = g['messages']
            if len(msgs) > 0:
                s += "### {}\n\n".format(level)
                for m in msgs:
                    s += " * {}: obj:'{}' \"{}\" `{}`\n".format(m['type'],m['obj'],m['message'],m['line'])
        return s

# TODO avoid using names that are builtin python: file, id

class AssocParser(object):
    """
    Abstract superclass of all association parser classes
    """

    def parse(self, file, skipheader=False, outfile=None):
        """Parse a line-oriented association file into a list of association dict objects

        Note the returned list is of dict objects. TODO: These will
        later be specified using marshmallow and it should be possible
        to generate objects

        Arguments
        ---------
        file : file or string
            The file is parsed into association objects. Can be a http URL, filename or `file-like-object`, for input assoc file
        outfile : file
            Optional output file in which processed lines are written. This a file or `file-like-object`

        Return
        ------
        list
            Associations generated from the file
        """
        associations = self.association_generator(file, skipheader=skipheader, outfile=outfile)
        a = list(associations)
        return a

    def association_generator(self, file, skipheader=False, outfile=None):
        """
        Returns a generator that yields successive associations from file

        Yields
        ------
        association
        """
        file = self._ensure_file(file)
        for line in file:
            parsed_result = self.parse_line(line)
            self.report.report_parsed_result(parsed_result, outfile, self.config.filtered_evidence_file, self.config.filter_out_evidence)
            for association in parsed_result.associations:
                # yield association if we don't care if it's a header or if it's definitely a real gaf line
                if not skipheader or "header" not in association:
                    yield association

        logging.info(self.report.short_summary())
        file.close()

    def generate_associations(self, line, outfile=None):
        associations = self.association_generator(line, outfile=outfile)
        for association in associations:
            pass

    def validate_line(self, line):
        if line == "":
            self.report.warning(line, Report.WRONG_NUMBER_OF_COLUMNS, "",
                                msg="empty line")
            return ParseResult(line, [], True)

    def _validate_assoc(self, assoc, line):
        """
        Performs validation on an ontology association structure.

        Currently the only validation is checking the ontology class (object) id against the loaded ontology
        """
        self._validate_ontology_class_id(assoc["object"]["id"], line)

    def map_to_subset(self, file, outfile=None, ontology=None, subset=None, class_map=None, relations=None):
        """
        Map a file to a subset, writing out results

        You can pass either a subset name (e.g. goslim_generic) or a dictionary with ready-made mappings

        Arguments
        ---------
        file: file
            Name or file object for input assoc file
        outfile: file
            Name or file object for output (mapped) assoc file; writes to stdout if not set
        subset: str
            Optional name of subset to map to, e.g. goslim_generic
        class_map: dict
            Mapping between asserted class ids and ids to map to. Many to many
        ontology: `Ontology`
            Ontology to extract subset from

        """
        if subset is not None:
            logging.info("Creating mapping for subset: {}".format(subset))
            class_map = ontology.create_slim_mapping(subset=subset, relations=relations)

        if class_map is None:
            raise ValueError("Neither class_map not subset is set")
        col = self.ANNOTATION_CLASS_COLUMN
        file = self._ensure_file(file)
        tuples = []
        for line in file:
            if line.startswith("!"):
                continue
            vals = line.split("\t")
            logging.info("LINE: {} VALS: {}".format(line, vals))
            if len(vals) < col:
                raise ValueError("Line: {} has too few cols, expect class id in col {}".format(line, col))
            cid = vals[col]
            if cid not in class_map or len(class_map[cid]) == 0:
                self.report.error(line, Report.UNMAPPED_ID, cid)
                continue
            else:
                for mcid in class_map[cid]:
                    vals[col] = mcid
                    line = "\t".join(vals)
                    if outfile is not None:
                        outfile.write(line)
                    else:
                        print(line)


    def skim(self, file):
        """
        Lightweight parse of a file into tuples.

        Note this discards metadata such as evidence.

        Return a list of tuples (subject_id, subject_label, object_id)
        """
        raise NotImplementedError("AssocParser.skim not implemented")

    def parse_line(self, line):
        raise NotImplementedError("AssocParser.parse_line not implemented")

    def _skipping_line(self, associations):
        return associations is None or associations == []

    def _is_exclude_relation(self, relation):
        if self.config.include_relations is not None and len(self.config.include_relations)>0:
            if relation not in self.config.include_relations:
                return True
        if self.config.exclude_relations is not None and len(self.config.exclude_relations)>0:
            if relation in self.config.exclude_relations:
                return True
        return False

    ## we generate both qualifier and relation field
    ## Returns: (negated, relation, other_qualifiers)
    def _parse_qualifier(self, qualifier, aspect):
        relation = None
        qualifiers = qualifier.split("|")
        if qualifier == '':
            qualifiers = []
        negated =  'NOT' in qualifiers
        other_qualifiers = [q for q in qualifiers if q != 'NOT']
        ## In GAFs, relation is overloaded into qualifier.
        ## If no explicit non-NOT qualifier is specified, use
        ## a default based on GPI spec
        if len(other_qualifiers) > 0:
            relation = other_qualifiers[0]
        else:
            if aspect == 'C':
                relation = 'part_of'
            elif aspect == 'P':
                relation = 'involved_in'
            elif aspect == 'F':
                relation = 'enables'
            else:
                relation = None
        return (negated, relation, other_qualifiers)

    # split an ID/CURIE into prefix and local parts
    # (not currently used)
    def _parse_id(self, id):
        toks = id.split(":")
        if len(toks) == 2:
            return (toks[0],toks[1])
        else:
            return (toks[0],toks[1:].join(":"))

    # split an ID/CURIE into prefix and local parts
    def _get_id_prefix(self, id):
        toks = id.split(":")
        return toks[0]

    def _validate_taxon(self, taxon, line):
        if self.config.valid_taxa is None:
            return True
        else:
            if taxon in self.config.valid_taxa:
                return True
            else:
                self.report.error(line, Report.INVALID_TAXON, taxon)
                return False

    # check the term id is in the ontology, and is not obsolete
    def _validate_ontology_class_id(self, id, line, subclassof=None):
        ont = self.config.ontology
        if ont is None:
            return id
        if not ont.has_node(id):
            self.report.warning(line, Report.UNKNOWN_ID, id)
            return id
        if ont.is_obsolete(id):
            if self.config.repair_obsoletes:
                rb = ont.replaced_by(id, strict=False)
                if len(rb) == 1:
                    self.report.warning(line, Report.OBSOLETE_CLASS, id)
                    id = rb[0]
                else:
                    self.report.warning(line, Report.OBSOLETE_CLASS_NO_REPLACEMENT, id)
            else:
                self.report.warning(line, Report.OBSOLETE_CLASS, id)
        # TODO: subclassof
        return id

    def _normalize_gaf_date(self, date, line):
        if date is None or date == "":
            self.report.warning(line, Report.INVALID_DATE, date, "empty")
            return date

        if len(date) == 8:
            d = datetime.datetime(int(date[0:4]), int(date[4:6]), int(date[6:8]), 0, 0, 0, 0)
        else:
            self.report.warning(line, Report.INVALID_DATE, date, "Date field must be YYYYMMDD, got: {}".format(date))
            try:
                d = dateutil.parser.parse(date)
            except:
                self.report.error(line, Report.INVALID_DATE, date, "Could not parse date '{}' at all".format(date))
                return date

        return d.strftime("%Y%m%d")

    def _validate_symbol(self, symbol, line):
        if symbol is None or symbol == "":
            self.report.warning(line, Report.INVALID_SYMBOL, symbol, "empty")

    non_id_regex = re.compile("[^\.:_\-0-9a-zA-Z\S]")

    def _validate_id(self, id, line, context=None):

        # we assume that cardinality>1 fields have been split prior to this
        if id.find("|") > -1:
            # non-fatal
            self.report.error(line, Report.INVALID_ID, id, "contains pipe in identifier")
        if ':' not in id:
            self.report.error(line, Report.INVALID_ID, id, "must be CURIE/prefixed ID")
            return False

        if AssocParser.non_id_regex.search(id.split(":")[1]):
            self.report.error(line, Report.INVALID_ID, id, "contains non letter, non number character, or spaces")
            return False

        idspace = self._get_id_prefix(id)
        # ensure that the ID space of the annotation class (e.g. GO)
        # conforms to what is expected
        if context == ANNOTATION and self.config.class_idspaces is not None:
            if idspace not in self.config.class_idspaces:
                self.report.error(line, Report.INVALID_IDSPACE, id, "allowed: {}".format(self.config.class_idspaces))
                return False

        return True

    def _split_pipe(self, v):
        if v == "":
            return []
        ids = sorted([id for id in v.split("|") if self._validate_id(id, '')])
        return ids

    def _normalize_id(self, id):
        toks = id.split(":")
        if len(toks) > 1:
            return self._pair_to_id(toks[0], ":".join(toks[1:]))
        else:
            return id

    def _pair_to_id(self, db, localid):
        if self.config.remove_double_prefixes:
            ## Switch MGI:MGI:n to MGI:n
            if localid.startswith(db+":"):
                localid = localid.replace(db+":","")
        return db + ":" + localid

    def _taxon_id(self,id):
         id = id.replace('taxon','NCBITaxon')
         self._validate_id(id,'',TAXON)
         return id

    def _ensure_file(self, file):
        logging.info("Ensure file: {}".format(file))
        if isinstance(file,str):
            # TODO Let's fix this if/elseif chain.
            if file.startswith("ftp"):
                f = tempfile.NamedTemporaryFile()
                fn = f.name
                cmd = ['wget',file,'-O',fn]
                subprocess.run(cmd, check=True)
                return open(fn,"r")
            elif file.startswith("http"):
                url = file
                with closing(requests.get(url, stream=False)) as resp:
                    logging.info("URL: {} STATUS: {} ".format(url, resp.status_code))
                    ok = resp.status_code == 200
                    if ok:
                        logging.debug("HEADER: {}".format(resp.headers))
                        if file.endswith(".gz"):
                            return io.StringIO(str(gzip.decompress(resp.content),'utf-8'))
                        else:
                            out = io.StringIO(resp.content)
                            return out
                    else:
                        return None
            else:
                logging.info("Testing suffix of {}".format(file))
                if file.endswith(".gz"):
                    return gzip.open(file, "rt")
                else:
                    return open(file, "r")
        else:
            return file

    def _parse_full_extension_expression(self, xp, line=""):
        if xp == "":
            return None

        object_or_exprs = []
        xp_ors = sorted(xp.split("|"))
        for xp_or in xp_ors:

            # gather conjunctive expressions in extensions field
            xp_ands = sorted(xp_or.split(","))
            and_exprs = []
            for xp_and in xp_ands:
                if xp_and != "":
                    expr = self._parse_relationship_expression(xp_and, line=line)
                    if expr is not None:
                        and_exprs.append(expr)
            if len(and_exprs) > 0:
                object_or_exprs.append({'intersection_of':and_exprs})
        return object_or_exprs


    relation_tuple = re.compile('(.*)\((.*)\)')
    def _parse_relationship_expression(self, x, line=""):
        ## Parses an atomic relational expression
        ## E.g. exists_during(GO:0000753)
        ## Atomic class expressions only
        tuples = AssocParser.relation_tuple.findall(x)
        if len(tuples) != 1:
            self.report.error(line, Report.EXTENSION_SYNTAX_ERROR, x, msg="does not follow REL(ID) syntax")
            return None
        (p,v) = tuples[0]

        if self._validate_id(v, line,EXTENSION):
            return {
                'property':p,
                'filler':v
            }
        else:
            self.report.error(line, Report.EXTENSION_SYNTAX_ERROR, x, msg="ID not valid")
            return None

# TODO consider making an Association its own class too to give it a little more
# TODO Semantic value?

# TODO consider making an ID class?<|MERGE_RESOLUTION|>--- conflicted
+++ resolved
@@ -54,18 +54,11 @@
                  class_idspaces=None,
                  entity_idspaces=None,
                  ecomap=ecomap.EcoMap(),
-<<<<<<< HEAD
-                 exclude_relations=[],
-                 include_relations=[],
-                 filter_out_evidence=[],
-                 filtered_evidence_file=None,
-                 gpi_authority_path=None):
-=======
                  exclude_relations=None,
                  include_relations=None,
                  filter_out_evidence=None,
-                 filtered_evidence_file=None):
->>>>>>> c05aa893
+                 filtered_evidence_file=None,
+                 gpi_authority_path=None):
 
         self.remove_double_prefixes=remove_double_prefixes
         self.ontology=ontology
@@ -78,9 +71,7 @@
         self.exclude_relations=exclude_relations
         self.filter_out_evidence = filter_out_evidence
         self.filtered_evidence_file = filtered_evidence_file
-<<<<<<< HEAD
         self.gpi_authority_path = gpi_authority_path
-=======
         if self.exclude_relations is None:
             self.exclude_relations = []
         if self.include_relations is None:
@@ -88,7 +79,6 @@
         if self.filter_out_evidence is None:
             self.filter_out_evidence = []
 
->>>>>>> c05aa893
 
 class Report():
     """
