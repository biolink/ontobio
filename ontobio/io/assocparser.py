"""
Parsers for GAF and various Association TSVs.

All parser objects instantiate a subclass of the abstract `AssocParser` object

"""

# TODO: Refactor - move some stuff out into generic parser object

import re
import requests
import tempfile
from contextlib import closing
import subprocess
import logging
import io
import gzip
import datetime
import dateutil.parser

from collections import namedtuple, defaultdict
from typing import Optional, List, Dict, Set

from ontobio import ontol
from ontobio import ecomap
from ontobio.io import parsereport
from ontobio.util.user_agent import get_user_agent

TAXON = 'TAXON'
ENTITY = 'ENTITY'
ANNOTATION = 'ANNOTATION'
EXTENSION = 'EXTENSION'


def write_to_file(optional_file, text):
    if optional_file:
        optional_file.write(text)



class ParseResult(object):

    def __init__(self, parsed_line, associations, skipped, evidence_used=None):
        self.parsed_line = parsed_line
        self.associations = associations
        self.skipped = skipped
        self.evidence_used = evidence_used


SplitLine = namedtuple("SplitLine", ["line", "values", "taxon"])
SplitLine.__str__ = lambda self: self.line

"""
This is a collection that views a gaf line in two ways: as the full line, and
as the separated by tab list of values. We also tack on the taxon.
"""

class AssocParserConfig():
    """
    Configuration for an association parser

    rule_metadata: Dictionary of rule IDs to metadata pulled out by yamldown
    """
    def __init__(self,
                 remove_double_prefixes=False,
                 ontology=None,
                 repair_obsoletes=True,
                 entity_map=None,
                 valid_taxa=None,
                 class_idspaces=None,
                 entity_idspaces=None,
                 group_idspace=None,
                 ecomap=ecomap.EcoMap(),
                 exclude_relations=None,
                 include_relations=None,
                 filter_out_evidence=None,
                 filtered_evidence_file=None,
                 gpi_authority_path=None,
                 paint=False,
                 rule_metadata=None,
<<<<<<< HEAD
                 gorefs=None,
=======
                 goref_metadata=None,
>>>>>>> 81b9c522
                 dbxrefs=None,
                 suppress_rule_reporting_tags=[],
                 annotation_inferences=None):

        self.remove_double_prefixes=remove_double_prefixes
        self.ontology=ontology
        self.repair_obsoletes=repair_obsoletes
        self.entity_map=entity_map
        self.valid_taxa=valid_taxa
        self.class_idspaces=class_idspaces
        self.ecomap=ecomap
        self.include_relations=include_relations
        self.exclude_relations=exclude_relations
        self.filter_out_evidence = filter_out_evidence
        self.filtered_evidence_file = filtered_evidence_file
        self.gpi_authority_path = gpi_authority_path
        self.paint = paint
        self.rule_metadata = rule_metadata
<<<<<<< HEAD
        self.gorefs = gorefs
=======
        self.goref_metadata = goref_metadata
>>>>>>> 81b9c522
        self.suppress_rule_reporting_tags = suppress_rule_reporting_tags
        self.annotation_inferences = annotation_inferences
        self.entity_idspaces = entity_idspaces
        self.group_idspace = None if group_idspace is None else set(group_idspace)
        # This is a dictionary from ruleid: `gorule-0000001` to title strings
        if self.exclude_relations is None:
            self.exclude_relations = []
        if self.include_relations is None:
            self.include_relations = []
        if self.filter_out_evidence is None:
            self.filter_out_evidence = []
            
    def __eq__(self, other):
        if isinstance(other, self.__class__):
            return self.__dict__ == other.__dict__
        else:
            return False


class Report():
    """
    A report object that is generated as a result of a parse
    """

    # Levels
    """
    4  message levels
    """
    FATAL = 'FATAL'
    ERROR = 'ERROR'
    WARNING = 'WARNING'
    INFO = "INFO"

    # Warnings: TODO link to gorules
    INVALID_ID = "Invalid identifier"
    INVALID_ID_DBXREF = "ID or symbol not present in DB xrefs file"
    UNKNOWN_ID = "Unknown identifier"
    INVALID_IDSPACE = "Invalid identifier prefix"
    INVALID_TAXON = "Invalid taxon"
    INVALID_SYMBOL = "Invalid symbol"
    INVALID_DATE = "Invalid date"
    INVALID_ASPECT = "Invalid aspect code. Should be C, P, or F"
    INVALID_REFERENCES = "Only one reference per ID space allowed"
    UNMAPPED_ID = "Unmapped identifier"
    UNKNOWN_EVIDENCE_CLASS = "Unknown evidence class"
    OBSOLETE_CLASS = "Obsolete class"
    OBSOLETE_CLASS_NO_REPLACEMENT = "Obsolete class with no replacement"
    WRONG_NUMBER_OF_COLUMNS = "Wrong number of columns in this line"
    EXTENSION_SYNTAX_ERROR = "Syntax error in annotation extension field"
    VIOLATES_GO_RULE = "Violates GO Rule"
    RULE_PASS = "Passes GO Rule"


    def __init__(self, group="unknown", dataset="unknown", config=None):
        self.messages = []
        self.n_lines = 0
        self.n_assocs = 0
        self.skipped = 0
        self.reporter = parsereport.Report(group, dataset)
        if config is None:
            config = AssocParserConfig()
        self.config = config
        self.header = []

    def error(self, line, type, obj, msg="", taxon="", rule=None):
        self.message(self.ERROR, line, type, obj, msg, taxon=taxon, rule=rule)

    def warning(self, line, type, obj, msg="", taxon="", rule=None):
        self.message(self.WARNING, line, type, obj, msg, taxon=taxon, rule=rule)

    def message(self, level, line, type, obj, msg="", taxon="", rule=None, dont_record=["INFO"]):
        message = {
            'level': level,
            'line': line,
            'type': type,
            'message': msg,
            'obj': obj,
            'taxon': taxon,
            'rule': rule
        }
        if not level in dont_record:
            # Only record a message if we want that 
            self.messages.append(message)
            
        self.reporter.message(message, rule)


    def add_associations(self, associations):
        for a in associations:
            self.add_association(a)

    def add_association(self, association):
        if "header" in association and association["header"]:
            self.header.append(association["line"])
        else:
            self.n_assocs += 1
        # self.subjects.add(association['subject']['id'])
        # self.objects.add(association['object']['id'])
        # self.references.update(association['evidence']['has_supporting_reference'])
        # if 'taxon' in association['subject']:
        #     self.taxa.add(association['subject']['taxon']['id'])

    def report_parsed_result(self, result, output_file, evidence_filtered_file, evidence_to_filter):

        self.n_lines += 1
        if result.skipped:
            logging.info("SKIPPING (assocparser): {}".format(result.parsed_line))
            self.skipped += 1
        else:
            self.add_associations(result.associations)
            if result.evidence_used not in evidence_to_filter:
                write_to_file(evidence_filtered_file, result.parsed_line + "\n")

    def short_summary(self):
        return "Parsed {} assocs from {} lines. Skipped: {}".format(self.n_assocs, self.n_lines, self.skipped)

    def to_report_json(self):
        """
        Generate a summary in json format
        """

        return self.reporter.json(self.n_lines, self.n_assocs, self.skipped)

    def to_markdown(self):
        """
        Generate a summary in markdown format
        """
        json = self.to_report_json()
        # summary = json['summary']

        s = "# Group: {group} - Dataset: {dataset}\n".format(group=json["group"], dataset=json["dataset"])
        s += "\n## SUMMARY\n\n"
        s += "This report generated on {}\n\n".format(datetime.date.today())
        s += "  * Associations: {}\n" . format(json["associations"])
        s += "  * Lines in file (incl headers): {}\n" . format(json["lines"])
        s += "  * Lines skipped: {}\n" . format(json["skipped_lines"])
        # Header from GAF
        s += "## Header From Original Association File\n\n"
        s += "\n".join(["> {}  ".format(head) for head in self.header])
        ## Table of Contents
        s += "\n\n## Contents\n\n"
        for rule, messages in sorted(json["messages"].items(), key=lambda t: t[0]):
            any_suppress_tag_in_rule_metadata = any([tag in self.config.rule_metadata.get(rule, {}).get("tags", []) for tag in self.config.suppress_rule_reporting_tags])
            # For each tag we say to suppress output for, check if it matches any tag in the rule. If any matches
            if self.config.rule_metadata and any_suppress_tag_in_rule_metadata:
                print("Skipping {rule_num} because the tag(s) '{tag}' are suppressed".format(rule_num=rule, tag=", ".join(self.config.suppress_rule_reporting_tags)))
                continue

            s += "[{rule}](#{rule})\n\n".format(rule=rule)

        s += "\n## MESSAGES\n\n"
        for (rule, messages) in sorted(json["messages"].items(), key=lambda t: t[0]):
            any_suppress_tag_in_rule_metadata = any([tag in self.config.rule_metadata.get(rule, {}).get("tags", []) for tag in self.config.suppress_rule_reporting_tags])

            # Skip if the rule metadata has "silent" as a tag
            if self.config.rule_metadata and any_suppress_tag_in_rule_metadata:
                # If there is a rule metadata, and the rule ID is in the config,
                # get the list of tags if present and check for existence of "silent".
                # If contained, continue to the next rule.
                continue


            s += "### {rule}\n\n".format(rule=rule)
            if rule != "other" and self.config.rule_metadata:
                s += "{title}\n\n".format(title=self.config.rule_metadata.get(rule, {}).get("title", ""))
            s += "* total: {amount}\n".format(amount=len(messages))
            if len(messages) > 0:
                s += "#### Messages\n"
            for message in messages:
                obj = " ({})".format(message["obj"]) if message["obj"] else ""
                s += "* {level} - {type}: {message}{obj} -- `{line}`\n".format(level=message["level"], type=message["type"], message=message["message"], line=message["line"], obj=obj)

        # for g in json['groups']:
        #     s += " * {}: {}\n".format(g['level'], g['count'])
        # s += "\n\n"
        # for g in json['groups']:
        #     level = g['level']
        #     msgs = g['messages']
        #     if len(msgs) > 0:
        #         s += "### {}\n\n".format(level)
        #         for m in msgs:
        #             s += " * {}: obj:'{}' \"{}\" `{}`\n".format(m['type'],m['obj'],m['message'],m['line'])
        return s

# TODO avoid using names that are builtin python: file, id

class AssocParser(object):
    """
    Abstract superclass of all association parser classes
    """
    def is_header(self, line):
        return line.startswith("!")

    def parse(self, file, skipheader=False, outfile=None):
        """Parse a line-oriented association file into a list of association dict objects

        Note the returned list is of dict objects. TODO: These will
        later be specified using marshmallow and it should be possible
        to generate objects

        Arguments
        ---------
        file : file or string
            The file is parsed into association objects. Can be a http URL, filename or `file-like-object`, for input assoc file
        outfile : file
            Optional output file in which processed lines are written. This a file or `file-like-object`

        Return
        ------
        list
            Associations generated from the file
        """
        associations = self.association_generator(file, skipheader=skipheader, outfile=outfile)
        a = list(associations)
        return a

    def association_generator(self, file, skipheader=False, outfile=None) -> Dict:
        """
        Returns a generator that yields successive associations from file

        Yields
        ------
        association
        """
        file = self._ensure_file(file)
        for line in file:
            parsed_result = self.parse_line(line)
            self.report.report_parsed_result(parsed_result, outfile, self.config.filtered_evidence_file, self.config.filter_out_evidence)
            for association in parsed_result.associations:
                # yield association if we don't care if it's a header or if it's definitely a real gaf line
                if not skipheader or "header" not in association:
                    yield association

        logging.info(self.report.short_summary())
        file.close()

    def generate_associations(self, line, outfile=None):
        associations = self.association_generator(line, outfile=outfile)
        for association in associations:
            pass

    def validate_line(self, line):
        if line == "":
            self.report.warning(line, Report.WRONG_NUMBER_OF_COLUMNS, "",
                                msg="GORULE:0000001: empty line", rule=1)
            return ParseResult(line, [], True)

    def map_to_subset(self, file, outfile=None, ontology=None, subset=None, class_map=None, relations=None):
        """
        Map a file to a subset, writing out results

        You can pass either a subset name (e.g. goslim_generic) or a dictionary with ready-made mappings

        Arguments
        ---------
        file: file
            Name or file object for input assoc file
        outfile: file
            Name or file object for output (mapped) assoc file; writes to stdout if not set
        subset: str
            Optional name of subset to map to, e.g. goslim_generic
        class_map: dict
            Mapping between asserted class ids and ids to map to. Many to many
        ontology: `Ontology`
            Ontology to extract subset from

        """
        if subset is not None:
            logging.info("Creating mapping for subset: {}".format(subset))
            class_map = ontology.create_slim_mapping(subset=subset, relations=relations)

        if class_map is None:
            raise ValueError("Neither class_map not subset is set")
        col = self.ANNOTATION_CLASS_COLUMN
        file = self._ensure_file(file)
        tuples = []
        for line in file:
            if line.startswith("!"):
                continue
            vals = line.split("\t")
            logging.info("LINE: {} VALS: {}".format(line, vals))
            if len(vals) < col:
                raise ValueError("Line: {} has too few cols, expect class id in col {}".format(line, col))
            cid = vals[col]
            if cid not in class_map or len(class_map[cid]) == 0:
                self.report.error(line, Report.UNMAPPED_ID, cid)
                continue
            else:
                for mcid in class_map[cid]:
                    vals[col] = mcid
                    line = "\t".join(vals)
                    if outfile is not None:
                        outfile.write(line)
                    else:
                        print(line)


    def skim(self, file):
        """
        Lightweight parse of a file into tuples.

        Note this discards metadata such as evidence.

        Return a list of tuples (subject_id, subject_label, object_id)
        """
        raise NotImplementedError("AssocParser.skim not implemented")

    def normalize_columns(self, number_of_columns, columns):
        columns += [""] * (number_of_columns - len(columns))
        return columns
    
    def parse_line(self, line):
        raise NotImplementedError("AssocParser.parse_line not implemented")

    def _skipping_line(self, associations):
        return associations is None or associations == []

    def _is_exclude_relation(self, relation):
        if self.config.include_relations is not None and len(self.config.include_relations)>0:
            if relation not in self.config.include_relations:
                return True
        if self.config.exclude_relations is not None and len(self.config.exclude_relations)>0:
            if relation in self.config.exclude_relations:
                return True
        return False

    def compute_aspect(self, term):
        if self.config.ontology == None:
            return None

        BP = "GO:0008150"
        CC = "GO:0005575"
        MF = "GO:0003674"

        ancestors = self.config.ontology.ancestors(term)
        if BP in ancestors:
            return "P"
        if CC in ancestors:
            return "C"
        if MF in ancestors:
            return "F"

        return None

    ## we generate both qualifier and relation field
    ## Returns: (negated, relation, other_qualifiers)
    def _parse_qualifier(self, qualifier, aspect):
        relation = None
        qualifiers = qualifier.split("|")
        if qualifier == '':
            qualifiers = []
        negated =  'NOT' in qualifiers
        other_qualifiers = [q for q in qualifiers if q != 'NOT']
        ## In GAFs, relation is overloaded into qualifier.
        ## If no explicit non-NOT qualifier is specified, use
        ## a default based on GPI spec
        if len(other_qualifiers) > 0:
            relation = other_qualifiers[0]
        else:
            if aspect == 'C':
                relation = 'part_of'
            elif aspect == 'P':
                relation = 'involved_in'
            elif aspect == 'F':
                relation = 'enables'
            else:
                relation = None
        return (negated, relation, other_qualifiers)

    # split an ID/CURIE into prefix and local parts
    # (not currently used)
    def _parse_id(self, id):
        toks = id.split(":")
        if len(toks) == 2:
            return (toks[0],toks[1])
        else:
            return (toks[0],toks[1:].join(":"))

    # split an ID/CURIE into prefix and local parts
    def _get_id_prefix(self, id):
        toks = id.split(":")
        return toks[0]

    def _validate_taxon(self, taxon, line: SplitLine):
        if self.config.valid_taxa is None:
            return True
        else:
            if taxon in self.config.valid_taxa:
                return True
            else:
                self.report.error(line.line, Report.INVALID_TAXON, taxon, taxon=taxon)
                return False

    # check the term id is in the ontology, and is not obsolete
    def _validate_ontology_class_id(self, id, line: SplitLine, subclassof=None):
        ont = self.config.ontology
        if ont is None:
            return id

        if not ont.has_node(id):
            self.report.warning(line.line, Report.UNKNOWN_ID, id, "Class ID {} is not present in the ontology".format(id),
                taxon=line.taxon, rule=27)
            return id

        if ont.is_obsolete(id):
            # the default behavior should always be to repair, unless the caller explicitly states
            # that this should not be done by setting repair_obsoletes to False
            if self.config.repair_obsoletes is None or self.config.repair_obsoletes:
                rb = ont.replaced_by(id, strict=False)
                if len(rb) == 1:
                    # We can repair
                    self.report.warning(line.line, Report.OBSOLETE_CLASS, id, msg="Violates GORULE:0000020, but was repaired",
                        taxon=line.taxon, rule=20)
                    id = rb[0]
                else:
                    self.report.warning(line.line, Report.OBSOLETE_CLASS_NO_REPLACEMENT, id, msg="Violates GORULE:0000020",
                        taxon=line.taxon, rule=20)
                    id = None
            else:
                self.report.warning(line.line, Report.OBSOLETE_CLASS, id, msg="Violates GORULE:0000020",
                    taxon=line.taxon, rule=20)
                id = None

        return id

    def _normalize_gaf_date(self, date, line: SplitLine):
        if date is None or date == "":
            self.report.warning(line.line, Report.INVALID_DATE, date, "GORULE:0000001: empty",
                taxon=line.taxon, rule=1)
            return date

        # We check int(date)
        if len(date) == 8 and date.isdigit():
            d = datetime.datetime(int(date[0:4]), int(date[4:6]), int(date[6:8]), 0, 0, 0, 0)
        else:
            self.report.warning(line.line, Report.INVALID_DATE, date, "GORULE:0000001: Date field must be YYYYMMDD, got: {}".format(date),
                taxon=line.taxon, rule=1)
            try:
                d = dateutil.parser.parse(date)
            except:
                self.report.error(line.line, Report.INVALID_DATE, date, "GORULE:0000001: Could not parse date '{}' at all".format(date),
                    taxon=line.taxon, rule=1)
                return None

        return d.strftime("%Y%m%d")

    def _validate_symbol(self, symbol, line: SplitLine):
        if symbol is None or symbol == "":
            self.report.warning(line.line, Report.INVALID_SYMBOL, symbol, "GORULE:0000027: symbol is empty",
                taxon=line.taxon, rule=27)

    non_id_regex = re.compile(r"[^\.:_\-0-9a-zA-Z]")
    doi_regex = re.compile(r"^doi:", flags=re.IGNORECASE)

    def _validate_id(self, id, line: SplitLine, allowed_ids=None, context=None):

        # we assume that cardinality>1 fields have been split prior to this

        if id == "":
            self.report.error(line.line, Report.INVALID_ID, id, "GORULE:0000027: identifier is empty", taxon=line.taxon, rule=27)
            return False
        if ':' not in id:
            self.report.error(line.line, Report.INVALID_ID, id, "GORULE:0000027: must be CURIE/prefixed ID", rule=27)
            return False

        # we won't check IDs with doi prefix, everything else we want to check
        if not AssocParser.doi_regex.match(id) and AssocParser.non_id_regex.search(id):
            self.report.error(line.line, Report.INVALID_ID, id, "GORULE:0000027: contains non letter, non number character, or spaces", rule=27)
            return False

        (id_prefix, right) = id.split(":", maxsplit=1)
        if right.startswith("MGI:"):
            ## See ticket https://github.com/geneontology/go-site/issues/91
            ## For purposes of determining allowed IDs in DB XREF, MGI IDs shall look like `MGI:12345`
            right = right[4:]

        if id_prefix == "" or right == "":
            self.report.error(line.line, Report.INVALID_ID, id, "GORULE:0000027: Empty ID", rule=27)
            return False

        if allowed_ids is not None and id_prefix not in allowed_ids:
            # For now we will just issue a warning here, and we won't filter out the annotation here
            self.report.warning(line.line, Report.INVALID_ID_DBXREF, id_prefix, "allowed: {}".format(allowed_ids), rule=27)

        # ensure that the ID space of the annotation class (e.g. GO)
        # conforms to what is expected
        if context == ANNOTATION and self.config.class_idspaces is not None:
            if id_prefix not in self.config.class_idspaces:
                self.report.error(line.line, Report.INVALID_IDSPACE, id_prefix, "allowed: {}".format(self.config.class_idspaces), rule=27)
                return False

        return True

    def validate_pipe_separated_ids(self, column, line: SplitLine, empty_allowed=False, extra_delims="") -> Optional[List[str]]:
        if column == "" and empty_allowed:
            return []

        split_ids = re.split("[|{}]".format(extra_delims), column)
        valids = []
        for i in split_ids:
            if self._validate_id(i, line):
                valids.append(i)
            else:
                return None

        return sorted(valids)

    def validate_references(self, references: List, line: SplitLine):
        """
        This checks that each reference has a different ID space.
        See https://github.com/geneontology/go-site/issues/1063#issuecomment-490651143.
        """
        found_id_spaces = dict() # Map from seen ID space to reference used for that ID
        for reference in references:
            id_space = reference.split(":", maxsplit=1)[0]
            if id_space in found_id_spaces:
                # If we find one, then we bail with a warning
                match = found_id_spaces[id_space]
                self.report.warning(line.line, Report.INVALID_REFERENCES, "|".join(references), "References {} and {} share the same ID space".format(reference, match), rule=1)
                return False

            found_id_spaces[id_space] = reference

        return True

    def normalize_refs(self, references, line: SplitLine):
        allowed_prefixes = {"PMID", "PMC", "doi", "GO_REF"}

        found_bad_refs = []
        okay_ref = []
        for ref in references:
            prefix = ref.split(":", maxsplit=1)[0]
            if prefix not in allowed_prefixes:
                # then we found a bad ref, so we'll record it
                found_bad_refs.append(ref)

        if found_bad_refs:
            self.report.warning(line.line, Report.INVALID_IDSPACE, ", ".join(found_bad_refs), "References should only be from ID prefixes PMID, PMD, doi, or GO_REF", rule=33)

        # We are only reporting, so just pass it through
        return references

    def _normalize_id(self, id):
        toks = id.split(":")
        if len(toks) > 1:
            return self._pair_to_id(toks[0], ":".join(toks[1:]))
        else:
            return id

    def _pair_to_id(self, db, localid):
        if self.config.remove_double_prefixes:
            ## Switch MGI:MGI:n to MGI:n
            if localid.startswith(db+":"):
                localid = localid.replace(db+":", "")
        return db + ":" + localid

    def _taxon_id(self, id, line: SplitLine):
        id = id.replace('taxon', 'NCBITaxon')
        valid = self._validate_id(id, line, context=TAXON)
        if valid:
            return id
        else:
            return None

    def _ensure_file(self, file):
        logging.info("Ensure file: {}".format(file))
        if isinstance(file,str):
            # TODO Let's fix this if/elseif chain.
            if file.startswith("ftp"):
                f = tempfile.NamedTemporaryFile()
                fn = f.name
                cmd = ['wget',file,'-O',fn]
                subprocess.run(cmd, check=True)
                return open(fn,"r")
            elif file.startswith("http"):
                url = file
                with closing(requests.get(url, stream=False, headers={'User-Agent': get_user_agent(modules=[requests], caller_name=__name__)})) as resp:
                    logging.info("URL: {} STATUS: {} ".format(url, resp.status_code))
                    ok = resp.status_code == 200
                    if ok:
                        logging.debug("HEADER: {}".format(resp.headers))
                        if file.endswith(".gz"):
                            return io.StringIO(str(gzip.decompress(resp.content),'utf-8'))
                        else:
                            out = io.StringIO(resp.content)
                            return out
                    else:
                        return None
            else:
                logging.info("Testing suffix of {}".format(file))
                if file.endswith(".gz"):
                    return gzip.open(file, "rt")
                else:
                    return open(file, "r")
        else:
            return file

    def _parse_full_extension_expression(self, xp, line: SplitLine = None):
        if xp == "":
            return None

        object_or_exprs = []
        xp_ors = sorted(xp.split("|"))
        for xp_or in xp_ors:

            # gather conjunctive expressions in extensions field
            xp_ands = sorted(xp_or.split(","))
            and_exprs = []
            for xp_and in xp_ands:
                if xp_and != "":
                    expr = self._parse_relationship_expression(xp_and, line=line)
                    if expr is not None:
                        and_exprs.append(expr)
            if len(and_exprs) > 0:
                object_or_exprs.append({'intersection_of': and_exprs})
        return object_or_exprs


    relation_tuple = re.compile(r'(.*)\((.*)\)')
    def _parse_relationship_expression(self, x, line: SplitLine = None):
        ## Parses an atomic relational expression
        ## E.g. exists_during(GO:0000753)
        ## Atomic class expressions only
        tuples = AssocParser.relation_tuple.findall(x)
        if len(tuples) != 1:
            self.report.error(line.line, Report.EXTENSION_SYNTAX_ERROR, x, msg="does not follow REL(ID) syntax")
            return None
        (p,v) = tuples[0]

        if self._validate_id(v, line, context=EXTENSION):
            return {
                'property':p,
                'filler':v
            }
        else:
            self.report.error(line.line, Report.EXTENSION_SYNTAX_ERROR, x, msg="GORULE:0000027: ID not valid", rule=27)
            return None

# TODO consider making an Association its own class too to give it a little more
# TODO Semantic value?

# TODO consider making an ID class?<|MERGE_RESOLUTION|>--- conflicted
+++ resolved
@@ -78,11 +78,7 @@
                  gpi_authority_path=None,
                  paint=False,
                  rule_metadata=None,
-<<<<<<< HEAD
-                 gorefs=None,
-=======
                  goref_metadata=None,
->>>>>>> 81b9c522
                  dbxrefs=None,
                  suppress_rule_reporting_tags=[],
                  annotation_inferences=None):
@@ -101,11 +97,7 @@
         self.gpi_authority_path = gpi_authority_path
         self.paint = paint
         self.rule_metadata = rule_metadata
-<<<<<<< HEAD
-        self.gorefs = gorefs
-=======
         self.goref_metadata = goref_metadata
->>>>>>> 81b9c522
         self.suppress_rule_reporting_tags = suppress_rule_reporting_tags
         self.annotation_inferences = annotation_inferences
         self.entity_idspaces = entity_idspaces
