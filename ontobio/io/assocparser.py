"""
Parsers for GAF and various Association TSVs.

All parser objects instantiate a subclass of the abstract `AssocParser` object

"""

# TODO: Refactor - move some stuff out into generic parser object

import re
import requests
import tempfile
from contextlib import closing
import subprocess
import logging
import io
import gzip
import datetime
import dateutil.parser

from dataclasses import dataclass

from collections import namedtuple, defaultdict
from typing import Optional, List, Dict, Set

from ontobio import ontol
from ontobio import ecomap
from ontobio.io import parsereport
from ontobio.util.user_agent import get_user_agent
from ontobio.model import association

TAXON = 'TAXON'
ENTITY = 'ENTITY'
ANNOTATION = 'ANNOTATION'
EXTENSION = 'EXTENSION'

logger = logging.getLogger(__name__)


def write_to_file(optional_file, text):
    if optional_file:
        optional_file.write(text)


SplitLine = namedtuple("SplitLine", ["line", "values", "taxon"])
SplitLine.__str__ = lambda self: self.line

"""
This is a collection that views a gaf line in two ways: as the full line, and
as the separated by tab list of values. We also tack on the taxon.
"""

class AssocParserConfig():
    """
    Configuration for an association parser

    rule_metadata: Dictionary of rule IDs to metadata pulled out by yamldown
    """
    def __init__(self,
                 remove_double_prefixes=False,
                 ontology=None,
                 repair_obsoletes=True,
                 entity_map=None,
                 valid_taxa=None,
                 class_idspaces=None,
                 entity_idspaces=None,
                 group_idspace=None,
                 ecomap=ecomap.EcoMap(),
                 exclude_relations=None,
                 include_relations=None,
                 filter_out_evidence=None,
                 filtered_evidence_file=None,
                 gpi_authority_path=None,
                 paint=False,
                 rule_metadata=dict(),
                 goref_metadata=None,
                 group_metadata=None,
                 dbxrefs=None,
                 suppress_rule_reporting_tags=[],
                 annotation_inferences=None,
<<<<<<< HEAD
                 extensions_constraints=None):
=======
                 rule_contexts=[]):
>>>>>>> 33521039

        self.remove_double_prefixes=remove_double_prefixes
        self.ontology=ontology
        self.repair_obsoletes=repair_obsoletes
        self.entity_map=entity_map
        self.valid_taxa=valid_taxa
        self.class_idspaces=class_idspaces
        self.ecomap=ecomap
        self.include_relations=include_relations
        self.exclude_relations=exclude_relations
        self.filter_out_evidence = filter_out_evidence
        self.filtered_evidence_file = filtered_evidence_file
        self.gpi_authority_path = gpi_authority_path
        self.paint = paint
        self.rule_metadata = rule_metadata
        self.goref_metadata = goref_metadata
        self.group_metadata = group_metadata
        self.suppress_rule_reporting_tags = suppress_rule_reporting_tags
        self.annotation_inferences = annotation_inferences
        self.entity_idspaces = entity_idspaces
        self.extensions_constraints = AssocParserConfig._compute_constraint_subclasses(extensions_constraints, ontology)
        self.group_idspace = None if group_idspace is None else set(group_idspace)
        self.rule_contexts = rule_contexts
        # This is a dictionary from ruleid: `gorule-0000001` to title strings
        if self.exclude_relations is None:
            self.exclude_relations = []
        if self.include_relations is None:
            self.include_relations = []
        if self.filter_out_evidence is None:
            self.filter_out_evidence = []


    def _compute_constraint_subclasses(extensions_constraints, ontology):
        if extensions_constraints is None:
            return None
        # Precompute subclass closures in the extensions_constraints
        cache = dict()  # term -> [children]
        for constraint in extensions_constraints:
            terms = set()
            for term in constraint["primary_root_terms"]:
                if not term in cache and ontology is not None:
                    cache[term] = ontology.descendants(term, relations=["subClassOf"], reflexive=True)
                elif ontology is None:
                    cache[term] = [term]

                terms.update(cache[term])

            constraint["primary_terms"] = sorted(list(terms))

        return extensions_constraints

    def __eq__(self, other):
        if isinstance(other, self.__class__):
            return self.__dict__ == other.__dict__
        else:
            return False

    def __str__(self):
        s = "AssocParserConfig("
        attribute_values = ["{att}={val}".format(att=att, val=dict([(k, v) for k, v in value.items()][:8]) if isinstance(value, dict) else value) for att, value in vars(self).items()]
        return "AssocParserConfig({})".format(",".join(attribute_values))


class Report(object):
    """
    A report object that is generated as a result of a parse
    """

    # Levels
    """
    4  message levels
    """
    FATAL = 'FATAL'
    ERROR = 'ERROR'
    WARNING = 'WARNING'
    INFO = "INFO"

    # Warnings: TODO link to gorules
    INVALID_ID = "Invalid identifier"
    INVALID_ID_DBXREF = "ID or symbol not present in DB xrefs file"
    UNKNOWN_ID = "Unknown identifier"
    INVALID_IDSPACE = "Invalid identifier prefix"
    INVALID_QUALIFIER = "Invalid Qualifier"
    INVALID_TAXON = "Invalid taxon"
    INVALID_SYMBOL = "Invalid symbol"
    INVALID_DATE = "Invalid date"
    INVALID_ASPECT = "Invalid aspect code. Should be C, P, or F"
    UNMAPPED_ID = "Unmapped identifier"
    UNKNOWN_EVIDENCE_CLASS = "Unknown evidence class"
    OBSOLETE_CLASS = "Obsolete class"
    OBSOLETE_CLASS_NO_REPLACEMENT = "Obsolete class with no replacement"
    WRONG_NUMBER_OF_COLUMNS = "Wrong number of columns in this line"
    EXTENSION_SYNTAX_ERROR = "Syntax error in annotation extension field"
    VIOLATES_GO_RULE = "Violates GO Rule"
    RULE_PASS = "Passes GO Rule"


    def __init__(self, group="unknown", dataset="unknown", config=None):
        self.messages = []
        self.n_lines = 0
        self.n_assocs = 0
        self.skipped = 0
        self.reporter = parsereport.Report(group, dataset)
        if config is None:
            config = AssocParserConfig()
        self.config = config
        self.header = []

    def error(self, line, type, obj, msg="", taxon="", rule=None):
        self.message(self.ERROR, line, type, obj, msg, taxon=taxon, rule=rule)

    def warning(self, line, type, obj, msg="", taxon="", rule=None):
        self.message(self.WARNING, line, type, obj, msg, taxon=taxon, rule=rule)

    def message(self, level, line, type, obj, msg="", taxon="", rule=None, dont_record=["INFO"]):
        message = {
            'level': level,
            'line': line,
            'type': type,
            'message': msg,
            'obj': obj,
            'taxon': taxon,
            'rule': rule
        }
        if not level in dont_record:
            # Only record a message if we want that
            self.messages.append(message)

        self.reporter.message(message, rule)


    def add_associations(self, associations):
        for a in associations:
            self.add_association(a)

    def add_association(self, association):
        if "header" in association and association["header"]:
            self.header.append(association["line"])
        else:
            self.n_assocs += 1
        # self.subjects.add(association['subject']['id'])
        # self.objects.add(association['object']['id'])
        # self.references.update(association['evidence']['has_supporting_reference'])
        # if 'taxon' in association['subject']:
        #     self.taxa.add(association['subject']['taxon']['id'])

    def report_parsed_result(self, result, output_file, evidence_filtered_file, evidence_to_filter):

        self.n_lines += 1
        if result.skipped:
            logger.debug("SKIPPING (assocparser): {}".format(result.parsed_line))
            self.skipped += 1
        else:
            self.add_associations(result.associations)
            if result.evidence_used not in evidence_to_filter:
                write_to_file(evidence_filtered_file, result.parsed_line + "\n")

    def short_summary(self):
        return "Parsed {} assocs from {} lines. Skipped: {}".format(self.n_assocs, self.n_lines, self.skipped)

    def to_report_json(self):
        """
        Generate a summary in json format
        """

        return self.reporter.json(self.n_lines, self.n_assocs, self.skipped)

    def to_markdown(self):
        """
        Generate a summary in markdown format
        """
        json = self.to_report_json()
        # summary = json['summary']

        s = "# Group: {group} - Dataset: {dataset}\n".format(group=json["group"], dataset=json["dataset"])
        s += "\n## SUMMARY\n\n"
        s += "This report generated on {}\n\n".format(datetime.date.today())
        s += "  * Associations: {}\n" . format(json["associations"])
        s += "  * Lines in file (incl headers): {}\n" . format(json["lines"])
        s += "  * Lines skipped: {}\n" . format(json["skipped_lines"])
        # Header from GAF
        s += "## Header From Original Association File\n\n"
        s += "\n".join(["> {}  ".format(head) for head in self.header])
        ## Table of Contents
        s += "\n\n## Contents\n\n"
        for rule, messages in sorted(json["messages"].items(), key=lambda t: t[0]):
            any_suppress_tag_in_rule_metadata = any([tag in self.config.rule_metadata.get(rule, {}).get("tags", []) for tag in self.config.suppress_rule_reporting_tags])
            # For each tag we say to suppress output for, check if it matches any tag in the rule. If any matches
            if self.config.rule_metadata and any_suppress_tag_in_rule_metadata:
                print("Skipping {rule_num} because the tag(s) '{tag}' are suppressed".format(rule_num=rule, tag=", ".join(self.config.suppress_rule_reporting_tags)))
                continue

            s += "[{rule}](#{rule})\n\n".format(rule=rule)

        s += "\n## MESSAGES\n\n"
        for (rule, messages) in sorted(json["messages"].items(), key=lambda t: t[0]):
            any_suppress_tag_in_rule_metadata = any([tag in self.config.rule_metadata.get(rule, {}).get("tags", []) for tag in self.config.suppress_rule_reporting_tags])

            # Skip if the rule metadata has "silent" as a tag
            if self.config.rule_metadata and any_suppress_tag_in_rule_metadata:
                # If there is a rule metadata, and the rule ID is in the config,
                # get the list of tags if present and check for existence of "silent".
                # If contained, continue to the next rule.
                continue


            s += "### {rule}\n\n".format(rule=rule)
            if rule != "other" and self.config.rule_metadata:
                s += "{title}\n\n".format(title=self.config.rule_metadata.get(rule, {}).get("title", ""))
            s += "* total: {amount}\n".format(amount=len(messages))
            if len(messages) > 0:
                s += "#### Messages\n"
            for message in messages:
                obj = " ({})".format(message["obj"]) if message["obj"] else ""
                s += "* {level} - {type}: {message}{obj} -- `{line}`\n".format(level=message["level"], type=message["type"], message=message["message"], line=message["line"], obj=obj)

        return s

@dataclass
class ParseResult:
    parsed_line: str
    associations: List[association.GoAssociation]
    skipped: bool
    report: Optional[Report] = None
    evidence_used: List[str] = None

# TODO avoid using names that are builtin python: file, id

class AssocParser(object):
    """
    Abstract superclass of all association parser classes
    """
    def is_header(self, line):
        return line.startswith("!")

    def parse(self, file, skipheader=False, outfile=None):
        """Parse a line-oriented association file into a list of association dict objects

        Note the returned list is of dict objects. TODO: These will
        later be specified using marshmallow and it should be possible
        to generate objects

        Arguments
        ---------
        file : file or string
            The file is parsed into association objects. Can be a http URL, filename or `file-like-object`, for input assoc file
        outfile : file
            Optional output file in which processed lines are written. This a file or `file-like-object`

        Return
        ------
        list
            Associations generated from the file
        """
        associations = self.association_generator(file, skipheader=skipheader, outfile=outfile)
        a = list(associations)
        return a

    def association_generator(self, file, skipheader=False, outfile=None) -> Dict:
        """
        Returns a generator that yields successive associations from file

        Yields
        ------
        association
        """
        file = self._ensure_file(file)
        for line in file:
            parsed_result = self.parse_line(line)
            self.report.report_parsed_result(parsed_result, outfile, self.config.filtered_evidence_file, self.config.filter_out_evidence)
            for association in parsed_result.associations:
                # yield association if we don't care if it's a header or if it's definitely a real gaf line
                if not skipheader or "header" not in association:
                    yield association

        logger.info(self.report.short_summary())
        file.close()

    def generate_associations(self, line, outfile=None):
        associations = self.association_generator(line, outfile=outfile)
        for association in associations:
            pass

    def validate_line(self, line):
        if line == "":
            self.report.warning(line, Report.WRONG_NUMBER_OF_COLUMNS, "",
                                msg="GORULE:0000001: empty line", rule=1)
            return ParseResult(line, [], True)

    def map_to_subset(self, file, outfile=None, ontology=None, subset=None, class_map=None, relations=None):
        """
        Map a file to a subset, writing out results

        You can pass either a subset name (e.g. goslim_generic) or a dictionary with ready-made mappings

        Arguments
        ---------
        file: file
            Name or file object for input assoc file
        outfile: file
            Name or file object for output (mapped) assoc file; writes to stdout if not set
        subset: str
            Optional name of subset to map to, e.g. goslim_generic
        class_map: dict
            Mapping between asserted class ids and ids to map to. Many to many
        ontology: `Ontology`
            Ontology to extract subset from

        """
        if subset is not None:
            logger.info("Creating mapping for subset: {}".format(subset))
            class_map = ontology.create_slim_mapping(subset=subset, relations=relations)

        if class_map is None:
            raise ValueError("Neither class_map not subset is set")
        col = self.ANNOTATION_CLASS_COLUMN
        file = self._ensure_file(file)
        tuples = []
        for line in file:
            if line.startswith("!"):
                continue
            vals = line.split("\t")
            logger.debug("LINE: {} VALS: {}".format(line, vals))
            if len(vals) < col:
                raise ValueError("Line: {} has too few cols, expect class id in col {}".format(line, col))
            cid = vals[col]
            if cid not in class_map or len(class_map[cid]) == 0:
                self.report.error(line, Report.UNMAPPED_ID, cid)
                continue
            else:
                for mcid in class_map[cid]:
                    vals[col] = mcid
                    line = "\t".join(vals)
                    if outfile is not None:
                        outfile.write(line)
                    else:
                        print(line)


    def skim(self, file):
        """
        Lightweight parse of a file into tuples.

        Note this discards metadata such as evidence.

        Return a list of tuples (subject_id, subject_label, object_id)
        """
        raise NotImplementedError("AssocParser.skim not implemented")

    def normalize_columns(self, number_of_columns, columns):
        columns += [""] * (number_of_columns - len(columns))
        return columns

    # def parse_line(self, line) -> ParseResult:
    #     if self.is_header(line):
    #         # Then do a thing with the header?
    #         return ParseResult(line, [HeaderLine(line)], False)
    #
    #     tsv_line = line.split("\t")
    #     self.parse_to_association(tsv_line)


    def _skipping_line(self, associations):
        return associations is None or associations == []

    def _is_exclude_relation(self, relation):
        if self.config.include_relations is not None and len(self.config.include_relations) > 0:
            if relation not in self.config.include_relations:
                return True
        if self.config.exclude_relations is not None and len(self.config.exclude_relations) > 0:
            if relation in self.config.exclude_relations:
                return True
        return False

    def compute_aspect(self, term):
        if self.config.ontology == None:
            return None

        BP = "GO:0008150"
        CC = "GO:0005575"
        MF = "GO:0003674"

        ancestors = self.config.ontology.ancestors(term)
        if BP in ancestors:
            return "P"
        if CC in ancestors:
            return "C"
        if MF in ancestors:
            return "F"

        return None

    ## we generate both qualifier and relation field
    ## Returns: (negated, relation, other_qualifiers)
    def _parse_qualifier(self, qualifier, aspect):
        return _parse_qualifier(qualifier, aspect)

    # split an ID/CURIE into prefix and local parts
    # (not currently used)
    def _parse_id(self, id):
        toks = id.split(":")
        if len(toks) == 2:
            return (toks[0],toks[1])
        else:
            return (toks[0],toks[1:].join(":"))

    # split an ID/CURIE into prefix and local parts
    def _get_id_prefix(self, id):
        toks = id.split(":")
        return toks[0]

    def _validate_taxon(self, taxon, line: SplitLine):
        if self.config.valid_taxa is None:
            return True
        else:
            if taxon in self.config.valid_taxa:
                return True
            else:
                self.report.error(line.line, Report.INVALID_TAXON, taxon, taxon=taxon)
                return False

    # check the term id is in the ontology, and is not obsolete
    def _validate_ontology_class_id(self, id, line: SplitLine, subclassof=None):
        ont = self.config.ontology
        if ont is None:
            return id

        if not ont.has_node(id):
            self.report.warning(line.line, Report.UNKNOWN_ID, id, "Class ID {} is not present in the ontology".format(id),
                taxon=line.taxon, rule=27)
            return id

        if ont.is_obsolete(id):
            # the default behavior should always be to repair, unless the caller explicitly states
            # that this should not be done by setting repair_obsoletes to False
            if self.config.repair_obsoletes is None or self.config.repair_obsoletes:
                rb = ont.replaced_by(id, strict=False)
                if len(rb) == 1:
                    # We can repair
                    self.report.warning(line.line, Report.OBSOLETE_CLASS, id, msg="Violates GORULE:0000020, but was repaired",
                        taxon=line.taxon, rule=20)
                    id = rb[0]
                else:
                    self.report.warning(line.line, Report.OBSOLETE_CLASS_NO_REPLACEMENT, id, msg="Violates GORULE:0000020",
                        taxon=line.taxon, rule=20)
                    id = None
            else:
                self.report.warning(line.line, Report.OBSOLETE_CLASS, id, msg="Violates GORULE:0000020",
                    taxon=line.taxon, rule=20)
                id = None

        return id

    def _normalize_gaf_date(self, date, line: SplitLine):
        if date is None or date == "":
            self.report.warning(line.line, Report.INVALID_DATE, date, "GORULE:0000001: empty",
                taxon=line.taxon, rule=1)
            return date

        # We check int(date)
        if len(date) == 8 and date.isdigit():
            d = datetime.datetime(int(date[0:4]), int(date[4:6]), int(date[6:8]), 0, 0, 0, 0)
        else:
            self.report.warning(line.line, Report.INVALID_DATE, date, "GORULE:0000001: Date field must be YYYYMMDD, got: {}".format(date),
                taxon=line.taxon, rule=1)
            try:
                d = dateutil.parser.parse(date)
            except:
                self.report.error(line.line, Report.INVALID_DATE, date, "GORULE:0000001: Could not parse date '{}' at all".format(date),
                    taxon=line.taxon, rule=1)
                return None

        return d.strftime("%Y%m%d")

    def _validate_symbol(self, symbol, line: SplitLine):
        if symbol is None or symbol == "":
            self.report.warning(line.line, Report.INVALID_SYMBOL, symbol, "GORULE:0000027: symbol is empty",
                taxon=line.taxon, rule=27)

    non_id_regex = re.compile(r"[^\.:_\-0-9a-zA-Z]")
    doi_regex = re.compile(r"^doi:", flags=re.IGNORECASE)

    def _validate_id(self, id, line: SplitLine, allowed_ids=None, context=None):

        # we assume that cardinality>1 fields have been split prior to this

        if id == "":
            self.report.error(line.line, Report.INVALID_ID, id, "GORULE:0000027: identifier is empty", taxon=line.taxon, rule=27)
            return False
        if ':' not in id:
            self.report.error(line.line, Report.INVALID_ID, id, "GORULE:0000027: must be CURIE/prefixed ID", rule=27)
            return False

        # we won't check IDs with doi prefix, everything else we want to check
        if not AssocParser.doi_regex.match(id) and AssocParser.non_id_regex.search(id):
            self.report.error(line.line, Report.INVALID_ID, id, "GORULE:0000027: contains non letter, non number character, or spaces", rule=27)
            return False

        (id_prefix, right) = id.split(":", maxsplit=1)
        if right.startswith("MGI:"):
            ## See ticket https://github.com/geneontology/go-site/issues/91
            ## For purposes of determining allowed IDs in DB XREF, MGI IDs shall look like `MGI:12345`
            right = right[4:]

        if id_prefix == "" or right == "":
            self.report.error(line.line, Report.INVALID_ID, id, "GORULE:0000027: Empty ID", rule=27)
            return False

        if allowed_ids is not None and id_prefix not in allowed_ids:
            # For now we will just issue a warning here, and we won't filter out the annotation here
            self.report.warning(line.line, Report.INVALID_ID_DBXREF, id_prefix, "allowed: {}".format(allowed_ids), rule=27)

        # ensure that the ID space of the annotation class (e.g. GO)
        # conforms to what is expected
        if context == ANNOTATION and self.config.class_idspaces is not None:
            if id_prefix not in self.config.class_idspaces:
                self.report.error(line.line, Report.INVALID_IDSPACE, id_prefix, "allowed: {}".format(self.config.class_idspaces), rule=27)
                return False

        return True

    def validate_pipe_separated_ids(self, column, line: SplitLine, empty_allowed=False, extra_delims="") -> Optional[List[str]]:
        if column == "" and empty_allowed:
            return []

        split_ids = re.split("[|{}]".format(extra_delims), column)
        valids = []
        for i in split_ids:
            if self._validate_id(i, line):
                valids.append(i)
            else:
                return None

        return sorted(valids)

        # We are only reporting, so just pass it through

    def _normalize_id(self, id):
        toks = id.split(":")
        if len(toks) > 1:
            return self._pair_to_id(toks[0], ":".join(toks[1:]))
        else:
            return id

    def _pair_to_id(self, db, localid):
        if self.config.remove_double_prefixes:
            ## Switch MGI:MGI:n to MGI:n
            if localid.startswith(db+":"):
                localid = localid.replace(db+":", "")
        return db + ":" + localid

    def _taxon_id(self, id, line: SplitLine):
        id = id.replace('taxon', 'NCBITaxon')
        valid = self._validate_id(id, line, context=TAXON)
        if valid:
            return id
        else:
            return None

    def _ensure_file(self, file):
        logger.info("Ensure file: {}".format(file))
        if isinstance(file,str):
            # TODO Let's fix this if/elseif chain.
            if file.startswith("ftp"):
                f = tempfile.NamedTemporaryFile()
                fn = f.name
                cmd = ['wget',file,'-O',fn]
                subprocess.run(cmd, check=True)
                return open(fn,"r")
            elif file.startswith("http"):
                url = file
                with closing(requests.get(url, stream=False, headers={'User-Agent': get_user_agent(modules=[requests], caller_name=__name__)})) as resp:
                    logger.info("URL: {} STATUS: {} ".format(url, resp.status_code))
                    ok = resp.status_code == 200
                    if ok:
                        logger.debug("HEADER: {}".format(resp.headers))
                        if file.endswith(".gz"):
                            return io.StringIO(str(gzip.decompress(resp.content),'utf-8'))
                        else:
                            out = io.StringIO(resp.content)
                            return out
                    else:
                        return None
            else:
                logger.info("Testing suffix of {}".format(file))
                if file.endswith(".gz"):
                    return gzip.open(file, "rt")
                else:
                    return open(file, "r")
        else:
            return file

    def _parse_full_extension_expression(self, xp, line: SplitLine = None):
        if xp == "":
            return None

        object_or_exprs = []
        xp_ors = sorted(xp.split("|"))
        for xp_or in xp_ors:

            # gather conjunctive expressions in extensions field
            xp_ands = sorted(xp_or.split(","))
            and_exprs = []
            for xp_and in xp_ands:
                if xp_and != "":
                    expr = self._parse_relationship_expression(xp_and, line=line)
                    if expr is not None:
                        and_exprs.append(expr)
            if len(and_exprs) > 0:
                object_or_exprs.append({'intersection_of': and_exprs})
        return object_or_exprs


    relation_tuple = re.compile(r'(.+)\((.+)\)')
    def _parse_relationship_expression(self, x, line: SplitLine = None):
        ## Parses an atomic relational expression
        ## E.g. exists_during(GO:0000753)
        ## Atomic class expressions only
        tuples = AssocParser.relation_tuple.findall(x)
        if len(tuples) != 1:
            self.report.error(line.line, Report.EXTENSION_SYNTAX_ERROR, x, msg="does not follow REL(ID) syntax")
            return None
        (p, v) = tuples[0]

        if self._validate_id(v, line, context=EXTENSION):
            return {
                'property': p,
                'filler': v
            }
        else:
            self.report.error(line.line, Report.EXTENSION_SYNTAX_ERROR, x, msg="GORULE:0000027: ID not valid", rule=27)
            return None

## we generate both qualifier and relation field
## Returns: (negated, relation, other_qualifiers)
def _parse_qualifier(qualifier, aspect):
    relation = None
    qualifiers = qualifier.split("|")
    if qualifier == '':
        qualifiers = []
    negated = 'NOT' in qualifiers
    other_qualifiers = [q for q in qualifiers if q != 'NOT']
    ## In GAFs, relation is overloaded into qualifier.
    ## If no explicit non-NOT qualifier is specified, use
    ## a default based on GPI spec
    if len(other_qualifiers) > 0:
        relation = other_qualifiers[0]
    else:
        if aspect == 'C':
            relation = 'part_of'
        elif aspect == 'P':
            relation = 'involved_in'
        elif aspect == 'F':
            relation = 'enables'
        else:
            relation = None
    return (negated, relation, other_qualifiers)

# TODO consider making an Association its own class too to give it a little more
# TODO Semantic value?

# TODO consider making an ID class?<|MERGE_RESOLUTION|>--- conflicted
+++ resolved
@@ -78,11 +78,8 @@
                  dbxrefs=None,
                  suppress_rule_reporting_tags=[],
                  annotation_inferences=None,
-<<<<<<< HEAD
-                 extensions_constraints=None):
-=======
+                 extensions_constraints=None,
                  rule_contexts=[]):
->>>>>>> 33521039
 
         self.remove_double_prefixes=remove_double_prefixes
         self.ontology=ontology
