from ontobio.io import assocparser
from ontobio.io import entityparser
from ontobio.io import entitywriter
from ontobio.io.assocparser import ENTITY, EXTENSION, ANNOTATION, Report
from ontobio.io import parser_version_regex
from ontobio.io import qc
from ontobio.model import association, collections

from ontobio.rdfgen import relations
from prefixcommons import curie_util

from typing import List, Dict, Optional
from dataclasses import dataclass

import functools
import re
import logging

logger = logging.getLogger(__name__)


gpad_line_validators = {
    "default": assocparser.ColumnValidator(),
    "qualifier2_1": assocparser.Qualifier2_1(),
    "qualifier2_2": assocparser.Qualifier2_2(),
    "curie": assocparser.CurieValidator(),
    "taxon": assocparser.TaxonValidator(),
}

class GpadParser(assocparser.AssocParser):
    """
    Parser for GO GPAD Format

    https://github.com/geneontology/go-annotation/blob/master/specs/gpad-gpi-1_2.md
    """


    def __init__(self, config=assocparser.AssocParserConfig(), group="unknown", dataset="unknown", bio_entities=None):
        """
        Arguments:
        ---------

        config : a AssocParserConfig object
        """
        self.config = config
        self.report = assocparser.Report(config=self.config, group="unknown", dataset="unknown")
        self.bio_entities = bio_entities
        self.version = None
        self.default_version = "1.2"
        if self.bio_entities is None:
            self.bio_entities = collections.BioEntities(dict())
        # self.gpi = dict()
        # if self.config.gpi_authority_path is not None:
        #     print("Loading GPI...")
        #     self.gpi = dict()
        #     parser = entityparser.GpiParser()
        #     with open(self.config.gpi_authority_path) as gpi_f:
        #         entities = parser.parse(file=gpi_f)
        #         for entity in entities:
        #             self.gpi[entity["id"]] = {
        #                 "symbol": entity["label"],
        #                 "name": entity["full_name"],
        #                 "synonyms": entitywriter.stringify(entity["synonyms"]),
        #                 "type": entity["type"]
        #             }
        #         print("Loaded {} entities from {}".format(len(self.gpi.keys()), self.config.gpi_authority_path))

    def gpad_version(self) -> str:
        if self.version:
            return self.version
        else:
            return self.default_version

    def skim(self, file):
        file = self._ensure_file(file)
        tuples = []
        for line in file:
            if line.startswith("!"):
                continue
            vals = line.split("\t")
            if len(vals) != 12:
                logger.error("Unexpected number of columns: {}. GPAD should have 12.".format(vals))
            rel = vals[2]

            negated, relation, _ = self._parse_qualifier(vals[2], None)

            # never include NOTs in a skim
            if negated:
                continue
            if self._is_exclude_relation(relation):
                continue


            id = self._pair_to_id(vals[0], vals[1])
            if not self._validate_id(id, line, context=ENTITY):
                continue
            t = vals[3]
            tuples.append( (id,None,t) )
        return tuples

    def parse_line(self, line):
        """Parses a single line of a GPAD.

        Return a tuple `(processed_line, associations)`. Typically
        there will be a single association, but in some cases there
        may be none (invalid line) or multiple (disjunctive clause in
        annotation extensions)

        Note: most applications will only need to call this directly if they require fine-grained control of parsing. For most purposes,
        :method:`parse_file` can be used over the whole file

        Arguments
        ---------
        line : str
            A single tab-seperated line from a GPAD file

        """
        parsed = super().validate_line(line)
        if parsed:
            return parsed

        if self.is_header(line):
            if self.version is None:
                # We are still looking
                parsed = parser_version_regex.findall(line)
                if len(parsed) == 1:
                    filetype, version, _ = parsed[0]
                    if version == "2.0":
                        logger.info("Detected GPAD version 2.0")
                        self.version = version
                    else:
                        logger.info("Detected GPAD version {}, so defaulting to 1.2".format(version))
                        self.version = self.default_version

            return assocparser.ParseResult(line, [{ "header": True, "line": line.strip() }], False)

        # At this point, we should have gone through all the header, and a version number should be established
        if self.version is None:
            logger.warning("No version number found for this file so we will assum GAF version: {}".format(self.default_version))
            self.version = self.default_version

        vals = [el.strip() for el in line.split("\t")]

<<<<<<< HEAD
        parsed = to_association(list(vals), report=self.report, bio_entities=self.bio_entities)
=======
        parsed = to_association(list(vals), report=self.report, version=self.gpad_version())
>>>>>>> 34abffa1
        if parsed.associations == []:
            return parsed

        assoc = parsed.associations[0]

        go_rule_results = qc.test_go_rules(assoc, self.config)
        for rule, result in go_rule_results.all_results.items():
            if result.result_type == qc.ResultType.WARNING:
                self.report.warning(line, assocparser.Report.VIOLATES_GO_RULE, "",
                                    msg="{id}: {message}".format(id=rule.id, message=result.message), rule=int(rule.id.split(":")[1]))

            if result.result_type == qc.ResultType.ERROR:
                self.report.error(line, assocparser.Report.VIOLATES_GO_RULE, "",
                                    msg="{id}: {message}".format(id=rule.id, message=result.message), rule=int(rule.id.split(":")[1]))
                # Skip the annotation
                return assocparser.ParseResult(line, [], True)

            if result.result_type == qc.ResultType.PASS:
                self.report.message(assocparser.Report.INFO, line, Report.RULE_PASS, "",
                                    msg="Passing Rule", rule=int(rule.id.split(":")[1]))

        assoc = go_rule_results.annotation  # type: association.GoAssociation

        split_line = assocparser.SplitLine(line=line, values=vals, taxon="")

        if not self._validate_id(str(assoc.subject.id), split_line, context=ENTITY):
            return assocparser.ParseResult(line, [], True)

        if not self._validate_id(str(assoc.object.id), split_line, context=ANNOTATION):
            return assocparser.ParseResult(line, [], True)

        valid_goid = self._validate_ontology_class_id(str(assoc.object.id), split_line)
        if valid_goid is None:
            return assocparser.ParseResult(line, [], True)
        assoc.object.id = association.Curie.from_str(valid_goid)

        if not self._validate_id(str(assoc.evidence.type), split_line):
            return assocparser.ParseResult(line, [], True)

        if assoc.interacting_taxon:
            if not self._validate_taxon(str(assoc.interacting_taxon), split_line):
                self.report.error(line, assocparser.Report.INVALID_TAXON, str(assoc.interacting_taxon), "Taxon ID is invalid", rule=27)
                return assocparser.ParseResult(line, [], True)


        #TODO: ecomap is currently one-way only
        #ecomap = self.config.ecomap
        #if ecomap != None:
        #    if ecomap.ecoclass_to_coderef(evidence) == (None,None):
        #        self.report.error(line, Report.UNKNOWN_EVIDENCE_CLASS, evidence,
        #                          msg="Expecting a known ECO class ID")


        # Reference Column
        references = self.validate_curie_ids(assoc.evidence.has_supporting_reference, split_line)
        if references is None:
            return assocparser.ParseResult(line, [], True)

        # With/From
        for wf in assoc.evidence.with_support_from:
            validated = self.validate_curie_ids(wf.elements, line)
            if validated is None:
                return assocparser.ParseResult(line, [], True)


        return assocparser.ParseResult(line, [assoc], False)

    def is_header(self, line):
        return line.startswith("!")


relation_tuple = re.compile(r'(.+)\((.+)\)')
<<<<<<< HEAD
# to_association(gpad_line)

def to_association(gpad_line: List[str], report=None, group="unknown", dataset="unknown", bio_entities=None) -> assocparser.ParseResult:
=======

def from_1_2(gpad_line: List[str], report=None, group="unknown", dataset="unknown"):
>>>>>>> 34abffa1
    report = Report(group=group, dataset=dataset) if report is None else report
    bio_entities = collections.BioEntities(dict()) if bio_entities is None else bio_entities
    source_line = "\t".join(gpad_line)

    if source_line == "":
        report.error(source_line, "Blank Line", "EMPTY", "Blank lines are not allowed", rule=1)
        return assocparser.ParseResult(source_line, [], True, report=report)

    if len(gpad_line) > 12:
        report.warning(source_line, assocparser.Report.WRONG_NUMBER_OF_COLUMNS, "",
            msg="There were more than 12 columns in this line. Proceeding by cutting off extra columns.",
            rule=1)

        gpad_line = gpad_line[:12]

    if 12 > len(gpad_line) >= 10:
        gpad_line += [""] * (12 - len(gpad_line))

    if len(gpad_line) != 12:
        report.error(source_line, assocparser.Report.WRONG_NUMBER_OF_COLUMNS, "",
            msg="There were {columns} columns found in this line, and there should be between 10 and 12".format(columns=len(gpad_line)), rule=1)
        return assocparser.ParseResult(source_line, [], True, report=report)

    ## check for missing columns
    ## We use indeces here because we run GO RULES before we split the vals into individual variables
    DB_INDEX = 0
    DB_OBJECT_INDEX = 1
    QUALIFIER = 2
    REFERENCE_INDEX = 4
    EVIDENCE_INDEX = 5
    if gpad_line[DB_INDEX] == "":
        report.error(source_line, Report.INVALID_IDSPACE, "EMPTY", "col1 is empty", rule=1)
        return assocparser.ParseResult(source_line, [], True, report=report)
    if gpad_line[DB_OBJECT_INDEX] == "":
        report.error(source_line, Report.INVALID_ID, "EMPTY", "col2 is empty", rule=1)
        return assocparser.ParseResult(source_line, [], True, report=report)
    if gpad_line[QUALIFIER] == "":
        report.error(source_line, Report.INVALID_TAXON, "EMPTY", "qualifier column is empty", rule=1)
        return assocparser.ParseResult(source_line, [], True, report=report)
    if gpad_line[REFERENCE_INDEX] == "":
        report.error(source_line, Report.INVALID_ID, "EMPTY", "reference column is empty", rule=1)
        return assocparser.ParseResult(source_line, [], True, report=report)
    if gpad_line[EVIDENCE_INDEX] == "":
        report.error(source_line, Report.INVALID_ID, "EMPTY", "Evidence column is empty", rule=1)

    taxon = association.Curie("NCBITaxon", "0")
    subject_curie = association.Curie(gpad_line[0], gpad_line[1])
    subject = association.Subject(subject_curie, "", "", [], "", taxon)

<<<<<<< HEAD
    entity = bio_entities.get(gpad_line[0])
    if entity is not None:
        subject = entity
        taxon = subject.taxon

    object = association.Term(association.Curie.from_str(gpad_line[3]), taxon)
=======
    go_term = association.Curie.from_str(gpad_line[3])
    if go_term.is_error():
        report.error(source_line, Report.INVALID_SYMBOL, gpad_line[3], "Problem parsing GO Term", taxon=taxon, rule=1)
        return assocparser.ParseResult(source_line, [], True, report=report)

    object = association.Term(go_term, taxon)
>>>>>>> 34abffa1

    evidence = association.Evidence(
        association.Curie.from_str(gpad_line[5]),
        [association.Curie.from_str(e) for e in gpad_line[4].split("|") if e],
        association.ConjunctiveSet.str_to_conjunctions(gpad_line[6]))

    # Guarenteed to have at least one element, from above check
    raw_qs = gpad_line[QUALIFIER].split("|")
    negated = "NOT" in raw_qs

    looked_up_qualifiers = [relations.lookup_label(q) for q in raw_qs if q != "NOT"]
    if None in looked_up_qualifiers:
        report.error(source_line, Report.INVALID_QUALIFIER, raw_qs, "Could not find a URI for qualifier", taxon=str(taxon), rule=1)
        return assocparser.ParseResult(source_line, [], True, report=report)

    qualifiers = [association.Curie.from_str(curie_util.contract_uri(q)[0]) for q in looked_up_qualifiers]

    date = assocparser._normalize_gaf_date(gpad_line[8], report, "", source_line)
    if date is None:
        return assocparser.ParseResult(source_line, [], True, report=report)

    interacting_taxon = None
    if gpad_line[7]:
        taxon_result = gpad_line_validators["taxon"].validate(gpad_line[7])
        if not taxon_result.valid:
            report.error(source_line, Report.INVALID_TAXON, taxon_result.original, taxon_result.message, taxon=taxon_result.original, rule=1)
            return assocparser.ParseResult(source_line, [], True, report=report)
        else:
            interacting_taxon = taxon_result.parsed

    conjunctions = []
    if gpad_line[10]:
        conjunctions = association.ConjunctiveSet.str_to_conjunctions(
            gpad_line[10],
            conjunct_element_builder=lambda el: association.ExtensionUnit.from_str(el))

        if isinstance(conjunctions, association.Error):
            report.error(source_line, Report.EXTENSION_SYNTAX_ERROR, conjunctions.info, "extensions should be relation(curie)", taxon=str(taxon), rule=1)
            return assocparser.ParseResult(source_line, [], True, report=report)

    properties_list = [prop.split("=") for prop in gpad_line[11].split("|") if prop]


    # print(properties_list)
    a = association.GoAssociation(
        source_line=source_line,
        subject=subject,
        relation=qualifiers[0],
        object=object,
        negated=negated,
        qualifiers=qualifiers,
        aspect=None,
        interacting_taxon=interacting_taxon,
        evidence=evidence,
        subject_extensions=[],
        object_extensions=conjunctions,
        provided_by=gpad_line[9],
        date=gpad_line[8],
        properties={ prop[0]: prop[1] for prop in properties_list if prop })

    return assocparser.ParseResult(source_line, [a], False, report=report)

def from_2_0(gpad_line: List[str], report=None, group="unknown", dataset="unknown"):
    report = Report(group=group, dataset=dataset) if report is None else report
    source_line = "\t".join(gpad_line)

    if source_line == "":
        report.error(source_line, "Blank Line", "EMPTY", "Blank lines are not allowed", rule=1)
        return assocparser.ParseResult(source_line, [], True, report=report)

    if len(gpad_line) > 12:
        report.warning(source_line, assocparser.Report.WRONG_NUMBER_OF_COLUMNS, "",
            msg="There were more than 12 columns in this line. Proceeding by cutting off extra columns.",
            rule=1)

        gpad_line = gpad_line[:12]

    if 12 > len(gpad_line) >= 10:
        gpad_line += [""] * (12 - len(gpad_line))

    if len(gpad_line) != 12:
        report.error(source_line, assocparser.Report.WRONG_NUMBER_OF_COLUMNS, "",
            msg="There were {columns} columns found in this line, and there should be between 10 and 12".format(columns=len(gpad_line)), rule=1)
        return assocparser.ParseResult(source_line, [], True, report=report)

    ## check for missing columns
    ## We use indeces here because we run GO RULES before we split the vals into individual variables
    SUBJECT_CURIE = 0
    RELATION = 2
    ONTOLOGY_CLASS_INDEX = 3
    REFERENCE_INDEX = 4
    EVIDENCE_INDEX = 5
    DATE_INDEX = 8
    ASSIGNED_BY_INDEX = 9
    required = [SUBJECT_CURIE, RELATION, ONTOLOGY_CLASS_INDEX, REFERENCE_INDEX, EVIDENCE_INDEX, DATE_INDEX, ASSIGNED_BY_INDEX]
    for req in required:
        if gpad_line[req] == "":
            report.error(source_line, Report.INVALID_ID, "EMPTY", "Column {} is empty".format(req + 1), rule=1)
            return assocparser.ParseResult(source_line, [], True, report=report)

    taxon = association.Curie("NCBITaxon", "0")
    subject_curie = association.Curie.from_str(gpad_line[SUBJECT_CURIE])
    if subject_curie.is_error():
        report.error(source_line, Report.INVALID_SYMBOL, gpad_line[SUBJECT_CURIE], "Problem parsing DB Object", taxon=taxon, rule=1)
        return assocparser.ParseResult(source_line, [], True, report=report)

    subject = association.Subject(subject_curie, "", "", [], "", taxon)

    negated = gpad_line[1] == "NOT"

    relation = association.Curie.from_str(gpad_line[RELATION])
    if relation.is_error():
        report.error(source_line, Report.INVALID_SYMBOL, gpad_line[RELATION], "Problem parsing Relation", taxon=taxon, rule=1)
        return assocparser.ParseResult(source_line, [], True, report=report)

    go_term = association.Curie.from_str(gpad_line[ONTOLOGY_CLASS_INDEX])
    if go_term.is_error():
        report.error(source_line, Report.INVALID_SYMBOL, gpad_line[ONTOLOGY_CLASS_INDEX], "Problem parsing GO Term", taxon=taxon, rule=1)
        return assocparser.ParseResult(source_line, [], True, report=report)

    object = association.Term(go_term, taxon)

    evidence_type = association.Curie.from_str(gpad_line[EVIDENCE_INDEX])
    if evidence_type.is_error():
        report.error(source_line, Report.INVALID_SYMBOL, gpad_line[EVIDENCE_INDEX], "Problem parsing Evidence ECO Curie", taxon=taxon, rule=1)
        return assocparser.ParseResult(source_line, [], True, report=report)

    references = [association.Curie.from_str(e) for e in gpad_line[REFERENCE_INDEX].split("|") if e]
    for r in references:
        if r.is_error():
            report.error(source_line, Report.INVALID_SYMBOL, gpad_line[REFERENCE_INDEX], "Problem parsing references", taxon=taxon, rule=1)
            return assocparser.ParseResult(source_line, [], True, report=report)

    withfroms = association.ConjunctiveSet.str_to_conjunctions(gpad_line[6])  # Returns a list of ConjuctiveSets or Error
    if isinstance(withfroms, association.Error):
        report.error(source_line, Report.INVALID_SYMBOL, gpad_line[6], "Problem parsing With/From column", taxon=taxon, rule=1)
        return assocparser.ParseResult(source_line, [], True, report=report)

    evidence = association.Evidence(evidence_type, references, withfroms)

    interacting_taxon = None
    if gpad_line[7] != "":
        interacting_taxon = association.Curie.from_str(gpad_line[7])
        if interacting_taxon.is_error():
            report.error(source_line, Report.INVALID_SYMBOL, gpad_line[7], "Problem parsing Interacting Taxon", taxon=taxon, rule=1)
            return assocparser.ParseResult(source_line, [], True, report=report)

    conjunctions = []
    # The elements of the extension units are Curie(Curie)
    if gpad_line[10]:
        conjunctions = association.ConjunctiveSet.str_to_conjunctions(
            gpad_line[10],
            conjunct_element_builder=lambda el: association.ExtensionUnit.from_curie_str(el))

        if isinstance(conjunctions, association.Error):
            report.error(source_line, Report.EXTENSION_SYNTAX_ERROR, conjunctions.info, "extensions should be relation(curie)", taxon=str(taxon), rule=1)
            return assocparser.ParseResult(source_line, [], True, report=report)

    properties_list = [prop.split("=") for prop in gpad_line[11].split("|") if prop]

    a = association.GoAssociation(
        source_line=source_line,
        subject=subject,
        relation=relation,
        object=object,
        negated=negated,
        qualifiers=[relation],
        aspect=None,
        interacting_taxon=interacting_taxon,
        evidence=evidence,
        subject_extensions=[],
        object_extensions=conjunctions,
        provided_by=gpad_line[9],
        date=gpad_line[8],
        properties={ prop[0]: prop[1] for prop in properties_list if prop })

    return assocparser.ParseResult(source_line, [a], False, report=report)


def to_association(gpad_line: List[str], report=None, group="unknown", dataset="unknown", version="1.2") -> assocparser.ParseResult:

    if version == "2.0":
        return from_2_0(gpad_line, report=report, group=group, dataset=dataset)
    else:
        return from_1_2(gpad_line, report=report, group=group, dataset=dataset)<|MERGE_RESOLUTION|>--- conflicted
+++ resolved
@@ -44,9 +44,9 @@
         """
         self.config = config
         self.report = assocparser.Report(config=self.config, group="unknown", dataset="unknown")
-        self.bio_entities = bio_entities
         self.version = None
         self.default_version = "1.2"
+        self.bio_entities = bio_entities
         if self.bio_entities is None:
             self.bio_entities = collections.BioEntities(dict())
         # self.gpi = dict()
@@ -141,11 +141,7 @@
 
         vals = [el.strip() for el in line.split("\t")]
 
-<<<<<<< HEAD
-        parsed = to_association(list(vals), report=self.report, bio_entities=self.bio_entities)
-=======
-        parsed = to_association(list(vals), report=self.report, version=self.gpad_version())
->>>>>>> 34abffa1
+        parsed = to_association(list(vals), report=self.report, version=self.gpad_version(), bio_entities=self.bio_entities)
         if parsed.associations == []:
             return parsed
 
@@ -218,16 +214,8 @@
 
 
 relation_tuple = re.compile(r'(.+)\((.+)\)')
-<<<<<<< HEAD
-# to_association(gpad_line)
-
-def to_association(gpad_line: List[str], report=None, group="unknown", dataset="unknown", bio_entities=None) -> assocparser.ParseResult:
-=======
-
-def from_1_2(gpad_line: List[str], report=None, group="unknown", dataset="unknown"):
->>>>>>> 34abffa1
-    report = Report(group=group, dataset=dataset) if report is None else report
-    bio_entities = collections.BioEntities(dict()) if bio_entities is None else bio_entities
+
+def from_1_2(gpad_line: List[str], report=None, group="unknown", dataset="unknown", bio_entities=None):
     source_line = "\t".join(gpad_line)
 
     if source_line == "":
@@ -275,21 +263,17 @@
     subject_curie = association.Curie(gpad_line[0], gpad_line[1])
     subject = association.Subject(subject_curie, "", "", [], "", taxon)
 
-<<<<<<< HEAD
     entity = bio_entities.get(gpad_line[0])
     if entity is not None:
         subject = entity
         taxon = subject.taxon
 
-    object = association.Term(association.Curie.from_str(gpad_line[3]), taxon)
-=======
     go_term = association.Curie.from_str(gpad_line[3])
     if go_term.is_error():
         report.error(source_line, Report.INVALID_SYMBOL, gpad_line[3], "Problem parsing GO Term", taxon=taxon, rule=1)
         return assocparser.ParseResult(source_line, [], True, report=report)
 
     object = association.Term(go_term, taxon)
->>>>>>> 34abffa1
 
     evidence = association.Evidence(
         association.Curie.from_str(gpad_line[5]),
@@ -352,8 +336,7 @@
 
     return assocparser.ParseResult(source_line, [a], False, report=report)
 
-def from_2_0(gpad_line: List[str], report=None, group="unknown", dataset="unknown"):
-    report = Report(group=group, dataset=dataset) if report is None else report
+def from_2_0(gpad_line: List[str], report=None, group="unknown", dataset="unknown", bio_entities=None):
     source_line = "\t".join(gpad_line)
 
     if source_line == "":
@@ -468,10 +451,10 @@
 
     return assocparser.ParseResult(source_line, [a], False, report=report)
 
-
-def to_association(gpad_line: List[str], report=None, group="unknown", dataset="unknown", version="1.2") -> assocparser.ParseResult:
-
+def to_association(gpad_line: List[str], report=None, group="unknown", dataset="unknown", version="1.2", bio_entities=None) -> assocparser.ParseResult:
+    report = Report(group=group, dataset=dataset) if report is None else report
+    bio_entities = collections.BioEntities(dict()) if bio_entities is None else bio_entities
     if version == "2.0":
-        return from_2_0(gpad_line, report=report, group=group, dataset=dataset)
+        return from_2_0(gpad_line, report=report, group=group, dataset=dataset, bio_entities=bio_entities)
     else:
-        return from_1_2(gpad_line, report=report, group=group, dataset=dataset)+        return from_1_2(gpad_line, report=report, group=group, dataset=dataset, bio_entities=bio_entities)