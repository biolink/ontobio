--- conflicted
+++ resolved
@@ -1,10 +1,5 @@
-<<<<<<< HEAD
 __version__ = '0.2.8'
-=======
+
 from __future__ import absolute_import
-
-__version__ = '0.2.7'
-
 from .ontol_factory import OntologyFactory
-from .io.ontol_renderers import GraphRenderer
->>>>>>> 28999bc5
+from .io.ontol_renderers import GraphRenderer