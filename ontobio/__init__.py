from __future__ import absolute_import

<<<<<<< HEAD
__version__ = '2.0.0-pre9'
=======
__version__ = '1.20.1'
>>>>>>> 87b4bbcb

from .ontol_factory import OntologyFactory
from .ontol import Ontology, Synonym, TextDefinition
from .assoc_factory import AssociationSetFactory
from .io.ontol_renderers import GraphRenderer

import logging
import logging.handlers
from logging.config import dictConfig

logging.getLogger("ontobio")

DEFAULT_LOGGING = {
    'version': 1,
    'disable_existing_loggers': False,
}

def configure_logging():
    """
    Initialize logging defaults for Project.

    :param logfile_path: logfile used to the logfile
    :type logfile_path: string

    This function does:

    - Assign INFO and DEBUG level to logger file handler and console handler

    """
    dictConfig(DEFAULT_LOGGING)

    default_formatter = logging.Formatter(
        "%(asctime)s [%(levelname)s] [PID:%(process)d TID:%(thread)d] [%(filename)s:%(lineno)s in `%(funcName)s`]  %(message)s",
        "%Y-%m-%d %H:%M:%S")

    # file_handler = logging.handlers.RotatingFileHandler(logfile_path, maxBytes=10485760,backupCount=300, encoding='utf-8')
    # file_handler.setLevel(logging.INFO)

    if len(logging.getLogger().handlers) > 0:
        for h in logging.getLogger().handlers:
            if isinstance(h, logging.StreamHandler):
                # Then we found a logger to the terminal
                h.setLevel(logging.DEBUG)
                h.setFormatter(default_formatter)

    else:
        console_handler = logging.StreamHandler()
        console_handler.setLevel(logging.DEBUG)
        console_handler.setFormatter(default_formatter)
        logging.root.addHandler(console_handler)


    logging.root.setLevel(logging.WARNING)

configure_logging()<|MERGE_RESOLUTION|>--- conflicted
+++ resolved
@@ -1,10 +1,7 @@
 from __future__ import absolute_import
 
-<<<<<<< HEAD
 __version__ = '2.0.0-pre9'
-=======
-__version__ = '1.20.1'
->>>>>>> 87b4bbcb
+
 
 from .ontol_factory import OntologyFactory
 from .ontol import Ontology, Synonym, TextDefinition
