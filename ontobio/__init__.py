from __future__ import absolute_import

<<<<<<< HEAD
__version__ = '0.2.11'
=======
__version__ = '0.2.12'
>>>>>>> e84b5fc0

from .ontol_factory import OntologyFactory
from .io.ontol_renderers import GraphRenderer<|MERGE_RESOLUTION|>--- conflicted
+++ resolved
@@ -1,10 +1,6 @@
 from __future__ import absolute_import
 
-<<<<<<< HEAD
-__version__ = '0.2.11'
-=======
 __version__ = '0.2.12'
->>>>>>> e84b5fc0
 
 from .ontol_factory import OntologyFactory
 from .io.ontol_renderers import GraphRenderer