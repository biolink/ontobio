--- conflicted
+++ resolved
@@ -70,11 +70,7 @@
             global default_ontology
             if default_ontology is None:
                 logging.info("Creating new instance of default ontology")
-<<<<<<< HEAD
                 default_ontology = create_ontology(default_ontology_handle, **args)
-=======
-                default_ontology = create_ontology(default_ontology_handle)
->>>>>>> dc593efc
             logging.info("Using default_ontology")
             return default_ontology
         return create_ontology(handle, **args)
