--- conflicted
+++ resolved
@@ -526,14 +526,11 @@
             docs.append(doc)
 
         payload = {
-<<<<<<< HEAD
             'facet_counts': translate_facet_field(fcs),
             'pagination': {},
             'numFound': results.hits,
             'highlighting': results.highlighting,
             'docs': results.docs
-=======
-            'docs': docs
         }
         logging.debug('Docs: {}'.format(len(results.docs)))
 
@@ -654,7 +651,7 @@
 
         payload = {
             'results': []
->>>>>>> c05aa893
+
         }
 
         for doc in results.docs:
