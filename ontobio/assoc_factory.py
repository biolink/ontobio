--- conflicted
+++ resolved
@@ -18,12 +18,8 @@
 from ontobio.util.user_agent import get_user_agent
 from collections import defaultdict
 
-<<<<<<< HEAD
-SHELF_LIFE = datetime.timedelta(days=3)
 logger = logging.getLogger(__name__)
 
-=======
->>>>>>> 7ef70317
 
 class AssociationSetFactory():
     """
