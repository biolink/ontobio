from ontobio.io import assocwriter
from ontobio.io import gafparser
<<<<<<< HEAD
from ontobio.model.association import GoAssociation, Curie, Subject, Term, ConjunctiveSet, Evidence, ExtensionUnit
=======
from ontobio.io import gpadparser
>>>>>>> 1e525b7a
import json
import io


def test_gaf_writer():
    association = GoAssociation(
        source_line="",
        subject=Subject(
            id=Curie("PomBase", "SPAC25B8.17"),
            label="ypf1",
            type="protein",
            fullname="intramembrane aspartyl protease of the perinuclear ER membrane Ypf1 (predicted)",
            synonyms=["ppp81"],
            taxon=Curie("NCBITaxon", "4896")
        ),
        object=Term(
            id=Curie("GO", "0000006"),
            taxon=Curie("NCBITaxon", "4896")
        ),
        negated=False,
        qualifiers=[],
        aspect="C",
        relation=Curie("BFO", "0000050"),
        interacting_taxon=Curie("NCBITaxon", "555"),
        evidence=Evidence(
            type=Curie("ECO", "0000266"),
            has_supporting_reference=[Curie("GO_REF", "0000024")],
            with_support_from=[ConjunctiveSet(
                elements=[Curie("SGD", "S000001583")]
            )]
        ),
        provided_by="PomBase",
        date="20150305",
        subject_extensions=[
            ExtensionUnit(
                relation=Curie("rdfs", "subClassOf"),
                term=Curie("UniProtKB", "P12345")
            )
        ],
        object_extensions=[
            ConjunctiveSet(elements=[
                ExtensionUnit(
                    relation=Curie("BFO", "0000050"),
                    term=Curie("X", "1")
                )
            ])
        ],
        properties=dict()
    )
    out = io.StringIO()
    writer = assocwriter.GafWriter(file=out)
    # `out` will get written with gaf lines from the above assocation object
    expected = "PomBase\tSPAC25B8.17\typf1\t\tGO:0000006\tGO_REF:0000024\tISO\tSGD:S000001583\tC\tintramembrane aspartyl protease of the perinuclear ER membrane Ypf1 (predicted)\tppp81\tprotein\ttaxon:4896|taxon:555\t20150305\tPomBase\tpart_of(X:1)\tUniProtKB:P12345"
    writer.write_assoc(association)
    print(out.getvalue())
    gaf = [line.strip("\n") for line in out.getvalue().split("\n") if not line.startswith("!")][0]
    assert expected == gaf

def test_full_taxon_field_single_taxon():
    out = io.StringIO()
    writer = assocwriter.GafWriter(file=out)

    taxon_field = writer._full_taxon_field("taxon:12345", None)
    assert "taxon:12345" == taxon_field

def test_full_taxon_field_interacting():
    out = io.StringIO()
    writer = assocwriter.GafWriter(file=out)

    taxon_field = writer._full_taxon_field("taxon:12345", "taxon:6789")
    assert "taxon:12345|taxon:6789" == taxon_field

def test_full_taxon_empty_string_interacting_taxon():
    out = io.StringIO()
    writer = assocwriter.GafWriter(file=out)

    taxon_field = writer._full_taxon_field("taxon:12345", "")
    assert "taxon:12345" == taxon_field

def test_negated_qualifers():
    gaf = ["PomBase", "SPBC11B10.09", "cdc2", "NOT", "GO:0007275", "PMID:21873635", "ISO", "PANTHER:PTN000623979|TAIR:locus:2099478", "P", "Cyclin-dependent kinase 1", "UniProtKB:P04551|PTN000624043", "protein", "taxon:284812", "20170228", "GO_Central", "", ""]
    parser = gafparser.GafParser()
    result = parser.parse_line("\t".join(gaf))
    writer = assocwriter.GafWriter()
    parsed = writer.as_tsv(result.associations[0])
    print(parsed)
    assert parsed[3] == "NOT"

    writer = assocwriter.GpadWriter()
    parsed = writer.as_tsv(result.associations[0])
    print(parsed)
    assert parsed[2] == "NOT|involved_in"

def test_roundtrip():
    """
    Start with a line, parse it, then write it. The beginning line should be the same as what was written.
    """
    line = "PomBase\tSPAC25B8.17\typf1\t\tGO:0000006\tGO_REF:0000024\tISO\tSGD:S000001583\tC\tintramembrane aspartyl protease of the perinuclear ER membrane Ypf1 (predicted)\tppp81\tprotein\ttaxon:999|taxon:888\t20150305\tPomBase\tpart_of(X:1)\tUniProtKB:P12345"
    parser = gafparser.GafParser()
    out = io.StringIO()
    writer = assocwriter.GafWriter(file=out)
    assoc = parser.parse_line(line).associations[0]
    writer.write_assoc(assoc)
    gaf = [line for line in out.getvalue().split("\n") if not line.startswith("!")][0]
    assert line == gaf

    # Single taxon
    line = "PomBase\tSPAC25B8.17\typf1\t\tGO:0000006\tGO_REF:0000024\tISO\tSGD:S000001583\tC\tintramembrane aspartyl protease of the perinuclear ER membrane Ypf1 (predicted)\tppp81\tprotein\ttaxon:1111\t20150305\tPomBase\tpart_of(X:1)\tUniProtKB:P12345"
    parser = gafparser.GafParser()
    out = io.StringIO()
    writer = assocwriter.GafWriter(file=out)
    assoc = parser.parse_line(line).associations[0]
    writer.write_assoc(assoc)
    gaf = [line for line in out.getvalue().split("\n") if not line.startswith("!")][0]
    assert line == gaf

def test_gpad_qualifier_removed_in_gaf_2_1():
    # Qualifier is `part_of` and should be returned blank instead of removing the whole line
    line = "PomBase\tSPBC1348.01\tpart_of\tGO:0009897\tGO_REF:0000051\tECO:0000201\t\t\t20060201\tPomBase\t\t"
    parser = gpadparser.GpadParser()
    out = io.StringIO()
    writer = assocwriter.GafWriter(file=out, version="2.1")  # Write out to gaf 2.1

    assoc = parser.parse_line(line).associations[0]
    writer.write_assoc(assoc)
    gpad_to_gaf_line = [line for line in out.getvalue().split("\n") if not line.startswith("!")][0]
    assert gpad_to_gaf_line.split("\t")[3] == ""

    # Test with a `NOT`
    line = "PomBase\tSPBC1348.01\tNOT|part_of\tGO:0009897\tGO_REF:0000051\tECO:0000201\t\t\t20060201\tPomBase\t\t"
    parser = gpadparser.GpadParser()
    out = io.StringIO()
    writer = assocwriter.GafWriter(file=out, version="2.1")  # Write out to gaf 2.1

    assoc = parser.parse_line(line).associations[0]
    writer.write_assoc(assoc)
    gpad_to_gaf_line = [line for line in out.getvalue().split("\n") if not line.startswith("!")][0]
    assert gpad_to_gaf_line.split("\t")[3] == "NOT"

def test_gaf2_2_qualifier_to_gaf2_1():
    # Qualifier is `part_of` and should be returned blank instead of removing the whole line
    line = "WB\tWBGene00000001\taap-1\tinvolved_in\tGO:0008286\tWB_REF:WBPaper00005614|PMID:12393910\tIMP\t\tP\t\tY110A7A.10\tgene\ttaxon:6239\t20060302\tWB\t\t"
    parser = gafparser.GafParser()
    parser.version = "2.2"
    out = io.StringIO()
    writer = assocwriter.GafWriter(file=out, version="2.1")  # Write out to gaf 2.1

    assoc = parser.parse_line(line).associations[0]
    writer.write_assoc(assoc)
    gpad_to_gaf_line = [line for line in out.getvalue().split("\n") if not line.startswith("!")][0]
    assert gpad_to_gaf_line.split("\t")[3] == ""

    # Test with a `NOT`
    line = "WB\tWBGene00000001\taap-1\tNOT|involved_in\tGO:0008286\tWB_REF:WBPaper00005614|PMID:12393910\tIMP\t\tP\t\tY110A7A.10\tgene\ttaxon:6239\t20060302\tWB\t\t"
    parser = gafparser.GafParser()
    parser.version = "2.2"
    out = io.StringIO()
    writer = assocwriter.GafWriter(file=out, version="2.1")  # Write out to gaf 2.1

    assoc = parser.parse_line(line).associations[0]
    writer.write_assoc(assoc)
    gpad_to_gaf_line = [line for line in out.getvalue().split("\n") if not line.startswith("!")][0]
    assert gpad_to_gaf_line.split("\t")[3] == "NOT"<|MERGE_RESOLUTION|>--- conflicted
+++ resolved
@@ -1,10 +1,6 @@
 from ontobio.io import assocwriter
-from ontobio.io import gafparser
-<<<<<<< HEAD
+from ontobio.io import gafparser, gpadparser
 from ontobio.model.association import GoAssociation, Curie, Subject, Term, ConjunctiveSet, Evidence, ExtensionUnit
-=======
-from ontobio.io import gpadparser
->>>>>>> 1e525b7a
 import json
 import io
 
