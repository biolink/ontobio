--- conflicted
+++ resolved
@@ -101,7 +101,6 @@
     valid = parser._validate_id("DOI:10.1007/BF00127499", assocparser.SplitLine("", [""]*17, "taxon:foo"))
     assert valid
 
-<<<<<<< HEAD
 def test_validate_references():
     parser = gafparser.GafParser()
     valid = parser.validate_references(["MGI:12345", "PMID:23456"], assocparser.SplitLine("", [""]*17, "taxon:foo"))
@@ -113,7 +112,7 @@
     assert len(parser.report.messages) == 1
     assert parser.report.messages[0]["type"] == assocparser.Report.INVALID_REFERENCES
     assert not valid
-=======
+
 def test_normalize_refs_single_bad_ref():
     parser = gafparser.GafParser()
     ref = parser.normalize_refs(["FB:123"], assocparser.SplitLine("", [""]*17, "taxon:foo"))
@@ -138,5 +137,4 @@
 def test_normalize_refs_good():
     parser = gafparser.GafParser()
     refs = parser.normalize_refs(["PMID:123"], assocparser.SplitLine("", [""]*17, "taxon:foo"))
-    assert refs == ["PMID:123"]
->>>>>>> 4cb5266f
+    assert refs == ["PMID:123"]