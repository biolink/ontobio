--- conflicted
+++ resolved
@@ -5,11 +5,7 @@
 !
 ! bad GO ID
 PomBase	SPAC25B8.17	ypf1		BAD_GO_ID	GO_REF:0000024	ISO	SGD:S000001583	C	intramembrane aspartyl protease of the perinuclear ER membrane Ypf1 (predicted)	ppp81	protein	taxon:4896	20150305	PomBase
-<<<<<<< HEAD
-! No gene symbol - Fail this is a required field
-=======
 ! No gene symbol, fail since gene symbol is a required field
->>>>>>> 5d15999e
 PomBase	SPAC977.10			GO:1990578	PMID:19171118	IDA		C	plasma membrane sodium ion/proton antiporter Nhe1/Sod2	sod2	protein	taxon:4896	20151201	PomBase
 ! Blank lines
 
